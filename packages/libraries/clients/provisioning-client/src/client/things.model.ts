--- conflicted
+++ resolved
@@ -89,12 +89,8 @@
 	successCount?:number;
 	failureCount?:number;
 	percentageProgress?:number;
-<<<<<<< HEAD
-
 }
 
 export interface RequestHeaders {
 	[key:string] : string;
-=======
->>>>>>> d6ae0630
 }