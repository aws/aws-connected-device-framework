aws:
  accountId: 
  region: 

assetLibrary:
<<<<<<< HEAD
=======
  mode: lambda
>>>>>>> 4caf3445
  apiFunctionName:

logging:
  level: debug<|MERGE_RESOLUTION|>--- conflicted
+++ resolved
@@ -3,10 +3,7 @@
   region: 
 
 assetLibrary:
-<<<<<<< HEAD
-=======
   mode: lambda
->>>>>>> 4caf3445
   apiFunctionName:
 
 logging:
