aws:
  accountId: AWS_ACCOUNT_ID
  region: AWS_REGION

assetLibrary:
<<<<<<< HEAD
  apiFunctionName:  FACADE_ASSETLIBRARY_APIFUNCTIONNAME
=======
  mode: lambda
  apiFunctionName:  DEVICE_MONITORING_ASSETLIBRARY_APIFUNCTIONNAME
>>>>>>> 4caf3445

logging:
  level: DEVICE_MONITORING_LOGGING_LEVEL<|MERGE_RESOLUTION|>--- conflicted
+++ resolved
@@ -3,12 +3,8 @@
   region: AWS_REGION
 
 assetLibrary:
-<<<<<<< HEAD
-  apiFunctionName:  FACADE_ASSETLIBRARY_APIFUNCTIONNAME
-=======
   mode: lambda
   apiFunctionName:  DEVICE_MONITORING_ASSETLIBRARY_APIFUNCTIONNAME
->>>>>>> 4caf3445
 
 logging:
   level: DEVICE_MONITORING_LOGGING_LEVEL