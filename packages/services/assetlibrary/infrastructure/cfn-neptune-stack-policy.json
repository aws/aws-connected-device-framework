{
    "Statement": [
        {
<<<<<<< HEAD
            "Effect": "Deny",
=======
            "Effect": "Allow",
>>>>>>> c0cc8ee5
            "NotAction": ["Update:Delete","Update:Replace"],
            "Principal": "*",
            "Resource": ["LogicalResourceId/NeptuneDB*"]
        }
    ]
}<|MERGE_RESOLUTION|>--- conflicted
+++ resolved
@@ -1,11 +1,7 @@
 {
     "Statement": [
         {
-<<<<<<< HEAD
-            "Effect": "Deny",
-=======
             "Effect": "Allow",
->>>>>>> c0cc8ee5
             "NotAction": ["Update:Delete","Update:Replace"],
             "Principal": "*",
             "Resource": ["LogicalResourceId/NeptuneDB*"]
