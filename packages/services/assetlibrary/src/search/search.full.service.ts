--- conflicted
+++ resolved
@@ -37,15 +37,10 @@
             offset=0;
         }
 
-<<<<<<< HEAD
-        const models: (GroupItem|DeviceItem)[] = [];
-        const results = await this.searchDao.search(model, offset, count);
-=======
         const authorizedPaths = this.getAuthorizedPaths();
 
         const models: (GroupItem|DeviceItem)[] = [];
         const results = await this.searchDao.search(model, authorizedPaths, offset, count);
->>>>>>> cc313f8d
 
         if (results===undefined) {
             logger.debug('search.full.service search: exit: models: undefined');
