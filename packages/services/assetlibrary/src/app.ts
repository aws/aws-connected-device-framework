--- conflicted
+++ resolved
@@ -14,10 +14,7 @@
 import config from 'config';
 import {asArray, SupportedVersionConfig} from '@cdf/express-middleware';
 import {setVersionByAcceptHeader} from 'express-version-request';
-<<<<<<< HEAD
-=======
 import { setClaims } from './authz/authz.middleware';
->>>>>>> cc313f8d
 
 // Start the server
 const server = new InversifyExpressServer(container);
@@ -44,14 +41,11 @@
   // extrapolate the version from the header and place on the request to make to easier for the controllers to deal with
   app.use(setVersionByAcceptHeader());
 
-<<<<<<< HEAD
-=======
   // if authz is enabled, parse the claims
   if (config.get('authorization.enabled')) {
     app.use(setClaims()) ;
   }
 
->>>>>>> cc313f8d
   // default the response's headers
   app.use( (req,res,next)=> {
     const ct = res.getHeader('Content-Type');
