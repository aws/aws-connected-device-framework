--- conflicted
+++ resolved
@@ -4,11 +4,7 @@
 # This source code is subject to the terms found in the AWS Enterprise Customer Agreement.
 #-------------------------------------------------------------------------------*/
 import { injectable, inject } from 'inversify';
-<<<<<<< HEAD
-import { GroupItem, BulkGroupsResult, GroupMemberItemList, GroupResourceList} from './groups.models';
-=======
 import { GroupItem, BulkGroupsResult, GroupMemberItemList, GroupItemList} from './groups.models';
->>>>>>> cc313f8d
 import {logger} from '../utils/logger';
 import {TypeCategory} from '../types/constants';
 import ow from 'ow';
@@ -192,11 +188,7 @@
         throw new Error('NOT_SUPPORTED');
     }
 
-<<<<<<< HEAD
-    public async listRelatedGroups(groupPath: string, relationship: string, direction:string, template:string, offset:number, count:number) : Promise<GroupResourceList> {
-=======
     public async listRelatedGroups(groupPath: string, relationship: string, direction:string, template:string, offset:number, count:number) : Promise<GroupItemList> {
->>>>>>> cc313f8d
         logger.debug(`groups.full.service listRelatedGroups: in: groupPath:${groupPath}, relationship:${relationship}, direction:${direction}, template:${template}, offset:${offset}, count:${count}`);
         throw new Error('NOT_SUPPORTED');
     }
@@ -205,4 +197,12 @@
         logger.debug(`groups.full.service listRelatedDevices: in: groupPath:${groupPath}, relationship:${relationship}, direction:${direction}, template:${template}, state:${state}, offset:${offset}, count:${count}`);
         throw new Error('NOT_SUPPORTED');
     }
+
+    public async attachToDevice(_groupPath:string, _relationship:string, _otherDeviceId:string) {
+        throw new Error('NOT_SUPPORTED');
+    }
+
+    public async detachFromDevice(_groupPath:string, _relationship:string, _otherDeviceId:string) {
+        throw new Error('NOT_SUPPORTED');
+    }
 }