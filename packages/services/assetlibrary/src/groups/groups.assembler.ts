--- conflicted
+++ resolved
@@ -252,10 +252,7 @@
 
         const resources = new GroupResourceList();
         resources.pagination = items.pagination;
-<<<<<<< HEAD
-=======
         resources.results = [];
->>>>>>> cc313f8d
 
         items.results.forEach(item=> resources.results.push(this.toGroupResource(item, version)));
 
