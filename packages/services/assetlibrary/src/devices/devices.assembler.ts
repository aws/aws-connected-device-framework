/*-------------------------------------------------------------------------------
# Copyright (c) 2019 Amazon.com, Inc. or its affiliates. All Rights Reserved.
#
# This source code is subject to the terms found in the AWS Enterprise Customer Agreement.
#-------------------------------------------------------------------------------*/
import { injectable, inject } from 'inversify';
import { DeviceState, DeviceItem, DeviceItemList, DeviceBaseResource, Device10Resource, Device20Resource, determineIfDevice20Resource, DeviceResourceList, BulkDevicesResource} from './devices.models';
import {logger} from '../utils/logger';
import {Node, StringNodeMap} from '../data/node';
import {TypeCategory} from '../types/constants';
import { TYPES } from '../di/types';
import { FullAssembler } from '../data/full.assembler';

@injectable()
export class DevicesAssembler {

    constructor( @inject(TYPES.FullAssembler) private fullAssembler: FullAssembler ) {}

    public toNode(model:DeviceItem): Node {
        logger.debug(`device.assembler toNode: in: model:${JSON.stringify(model)}`);

        const node = new Node();
        node.types.push(model.category);
        node.types.push(model.templateId);
        node.attributes['deviceId'] = model.deviceId;
        node.attributes['awsIotThingArn'] = model.awsIotThingArn;
        node.attributes['description'] = model.description;
        node.attributes['imageUrl'] = model.imageUrl;
        node.attributes['connected'] = model.connected;
        node.attributes['state'] = model.state;

        node.version = model.version;

        for(const p in model.attributes) {
            if (model.attributes.hasOwnProperty(p)) {
                node.attributes[p] = model.attributes[p];
            }
        }

        logger.debug(`device.assembler toNode: exit: node: ${JSON.stringify(node)}`);
        return node;
    }

    public toDeviceItems(nodes: Node[]): DeviceItem[] {
        logger.debug(`device.assembler toDeviceItems: in: node: ${JSON.stringify(nodes)}`);

        const devices:DeviceItem[]=[];
        for (const node of nodes) {
            devices.push(this.toDeviceItem(node));
        }

        return devices;

    }

    public toDeviceItem(node: Node): DeviceItem {
        logger.debug(`device.assembler toDeviceItem: in: node: ${JSON.stringify(node)}`);

        if (node===undefined) {
            logger.debug(`device.assembler toDeviceItem: exit: model: undefined`);
            return undefined;
        }

        const model = new DeviceItem();

        if (node.types.indexOf(TypeCategory.Component)>=0) {
            model.category = TypeCategory.Component;
        } else {
            model.category = TypeCategory.Device;
        }
        model.templateId = node.types.filter(t => t !== TypeCategory.Device && t !== TypeCategory.Component)[0];
        model.version = node.version;

        Object.keys(node.attributes).forEach( key => {
            switch(key) {
                case 'deviceId':
                    model.deviceId = <string> this.fullAssembler.extractPropertyValue(node.attributes[key]);
                    break;
                case 'awsIotThingArn':
                    model.awsIotThingArn = <string> this.fullAssembler.extractPropertyValue(node.attributes[key]);
                    break;
                case 'description':
                    model.description = <string> this.fullAssembler.extractPropertyValue(node.attributes[key]);
                    break;
                case 'imageUrl':
                    model.imageUrl = <string> this.fullAssembler.extractPropertyValue(node.attributes[key]);
                    break;
                case 'connected':
                    model.connected = <boolean> this.fullAssembler.extractPropertyValue(node.attributes[key]);
                    break;
                case 'state':
                    model.state = <DeviceState> this.fullAssembler.extractPropertyValue(node.attributes[key]);
                    break;

                default:
                    model.attributes[key] = this.fullAssembler.extractPropertyValue(node.attributes[key]);
            }
        });

        this.assembleRelated(model, node.in, 'in');

        this.assembleRelated(model, node.out, 'out');

        // remove any empty collection attributes
        if (model.groups && model.groups.in && Object.keys(model.groups.in).length===0) {
            delete model.groups.in;
        }
        if (model.groups && model.groups.out && Object.keys(model.groups.out).length===0) {
            delete model.groups.out;
        }
        if ( Object.keys(model.groups).length===0) {
            delete model.groups;
        }
        if (model.devices && model.devices.in && Object.keys(model.devices.in).length===0) {
            delete model.devices.in;
        }
        if (model.devices && model.devices.out && Object.keys(model.devices.out).length===0) {
            delete model.devices.out;
        }
        if ( Object.keys(model.devices).length===0) {
            delete model.devices;
        }
        if (model.components &&model.components.length===0) {
            delete model.components;
        }

        logger.debug(`device.assembler toDeviceItem: exit: model: ${JSON.stringify(model)}`);
        return model;

    }

    public fromDeviceResource(res: DeviceBaseResource): DeviceItem {
        logger.debug(`device.assembler fromDeviceResource: in: res: ${JSON.stringify(res)}`);

        if (res===undefined) {
            logger.debug(`device.assembler fromDeviceResource: exit: res: undefined`);
            return undefined;
        }

        const item = new DeviceItem();

        // common properties
        Object.keys(res).forEach(key=> {
            if (key!=='groups' && key!=='devices') {
                item[key] = res[key];
            }
        });

        // populate version specific device info
        if (determineIfDevice20Resource(res)) {
            // v2.0 supports both incoming and outgoing links
            const res_2_0 = res as Device20Resource;
            item.groups=res_2_0.groups;
        } else {
            // as v1.0 only supported outtgoing links, we default all to outgoing
            const res_1_0 = res as Device10Resource;
            if (res_1_0.groups) {
                item.groups= {out:{}};
                Object.keys(res_1_0.groups).forEach(rel=>  item.groups.out[rel]=res_1_0.groups[rel]);
            }
        }

        logger.debug(`device.assembler fromDeviceResource: exit: item: ${JSON.stringify(item)}`);
        return item;

    }

    public fromBulkDevicesResource(res: BulkDevicesResource): DeviceItem[] {
        logger.debug(`device.assembler fromBulkDevicesResource: in: res: ${JSON.stringify(res)}`);

        if (res===undefined) {
            logger.debug(`device.assembler fromBulkDevicesResource: exit: res: undefined`);
            return undefined;
        }

        const items:DeviceItem[] = [];

        res.devices.forEach(resource=> items.push(this.fromDeviceResource(resource)));

        logger.debug(`device.assembler fromBulkDevicesResource: exit: items: ${JSON.stringify(items)}`);
        return items;

    }

    public toDeviceResource(item: DeviceItem, version:string): (DeviceBaseResource) {
        logger.debug(`device.assembler toDeviceResource: in: item: ${JSON.stringify(item)}, version:${version}`);

        if (item===undefined) {
            logger.debug(`device.assembler toDeviceResource: exit: item: undefined`);
            return undefined;
        }

        let resource:DeviceBaseResource;
        if (version.startsWith('1.')) {
            // v1 specific...
            resource = new Device10Resource();
            const typedResource:Device10Resource = resource;

            // populate version specific device info
            if (item.groups) {
                typedResource.groups = {};
                if (item.groups.in) {
                    Object.keys(item.groups.in).forEach(rel=> {
                        typedResource.groups[rel] = item.groups.in[rel];
                    });
                }
                if (item.groups.out) {
                    Object.keys(item.groups.out).forEach(rel=> {
                        if (typedResource.groups[rel]) {
                            typedResource.groups[rel].push(...item.groups.out[rel]);
                        } else {
                            typedResource.groups[rel] = item.groups.out[rel];
                        }
                    });
                }
            } else {
                delete typedResource.groups;
            }
            if (item.devices) {
                typedResource.devices = {};
                if (item.devices.in) {
                    Object.keys(item.devices.in).forEach(rel=> {
                        typedResource.devices[rel] = item.devices.in[rel];
                    });
                }
                if (item.devices.out) {
                    Object.keys(item.devices.out).forEach(rel=> {
                        if (typedResource.devices[rel]) {
                            typedResource.devices[rel].push(...item.devices.out[rel]);
                        } else {
                            typedResource.devices[rel] = item.devices.out[rel];
                        }
                    });
                }
            } else {
                delete typedResource.devices;
            }
        } else {
            // v2 specific...
            resource = new Device20Resource();
            const typedResource:Device20Resource = resource;

            // populate version specific device info)
            typedResource.groups = item.groups;
            typedResource.devices = item.devices;
        }

        // common properties
        Object.keys(item).forEach(key=> {
            if (key!=='groups' && key!=='devices') {
                resource[key] = item[key];
            }
        });

        logger.debug(`device.assembler toDeviceResource: exit: resource: ${JSON.stringify(resource)}`);
        return resource;

    }

    public toDeviceResourceList(items: DeviceItemList, version:string): (DeviceResourceList) {
        logger.debug(`device.assembler toDeviceResourceList: in: items: ${JSON.stringify(items)}, version:${version}`);

        if (items===undefined) {
            logger.debug(`device.assembler toDeviceResourceList: exit: items: undefined`);
            return undefined;
        }

        const resources = new DeviceResourceList();
        resources.pagination = items.pagination;
<<<<<<< HEAD
=======
        resources.results = [];
>>>>>>> cc313f8d

        items.results.forEach(item=> resources.results.push(this.toDeviceResource(item, version)));

        logger.debug(`device.assembler toDeviceResourceList: exit: resources: ${JSON.stringify(resources)}`);
        return resources;

    }

    private assembleRelated(model:DeviceItem, related:StringNodeMap, direction:string) {
        Object.keys(related).forEach( key => {
            const others = related[key];
            if (others!==undefined) {
                others.forEach(other=> {
                    if (other.category===TypeCategory.Group) {
                        if (model.groups[direction]===undefined) {
                            model.groups[direction]= {};
                        }
                        if (model.groups[direction][key]===undefined) {
                            model.groups[direction][key]=[];
                        }
                        model.groups[direction][key].push((other.attributes['groupPath'] as string[])[0]);
                    } else if (other.category===TypeCategory.Device) {
                        if (model.devices[direction]===undefined) {
                            model.devices[direction]= {};
                        }
                        if (model.devices[direction][key]===undefined) {
                            model.devices[direction][key]=[];
                        }
                        model.devices[direction][key].push((other.attributes['deviceId'] as string[])[0]);
                    } else if (other.category===TypeCategory.Component) {
                        if (model.components===undefined) {
                            model.components=[];
                        }
                        model.components.push(this.toDeviceItem(other));
                    }
                });

            }
        });
    }

    public toRelatedDeviceModelsList(node: Node, offset?:number|string, count?:number): DeviceItemList {
        logger.debug(`devices.assembler toRelatedDeviceModelsList: in: node: ${JSON.stringify(node)}`);

        const r:DeviceItemList = {
            results:[]
        };

        if (node===undefined) {
            return r;
        }

        if (offset!==undefined || count!==undefined) {
            r.pagination = {
                offset,
                count
            };

        }

        Object.keys(node.in).forEach( relationship => {
            const others = node.in[relationship];
            if (others!==undefined) {
                others.forEach(other=> {
                    const device: DeviceItem = this.toDeviceItem(other);
                    device.relation = relationship;
                    device.direction = 'in';
                    r.results.push(device);
                });
            }
        });

        Object.keys(node.out).forEach( relationship => {
            const others = node.out[relationship];
            if (others!==undefined) {
                others.forEach(other=> {
                    const device: DeviceItem = this.toDeviceItem(other);
                    device.relation = relationship;
                    device.direction = 'out';
                    r.results.push(device);
                });
            }
        });

        logger.debug(`groups.assembler toRelatedDeviceModelsList: exit: r: ${JSON.stringify(r)}`);
        return r;

    }
}<|MERGE_RESOLUTION|>--- conflicted
+++ resolved
@@ -267,10 +267,7 @@
 
         const resources = new DeviceResourceList();
         resources.pagination = items.pagination;
-<<<<<<< HEAD
-=======
         resources.results = [];
->>>>>>> cc313f8d
 
         items.results.forEach(item=> resources.results.push(this.toDeviceResource(item, version)));
 
