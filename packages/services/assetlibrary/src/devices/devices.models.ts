--- conflicted
+++ resolved
@@ -92,9 +92,7 @@
 	groups?: DirectionStringToArrayMap = {};
 
 	devices?: DirectionStringToArrayMap = {};
-<<<<<<< HEAD
-=======
-	
+
 	public constructor(init?:Partial<DeviceItem>) {
         Object.assign(this, init);
     }
@@ -124,7 +122,6 @@
 		}
 		return relatedDeviceIds;
 	}
->>>>>>> cc313f8d
 
 }
 
