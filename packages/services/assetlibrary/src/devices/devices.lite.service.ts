/*-------------------------------------------------------------------------------
# Copyright (c) 2019 Amazon.com, Inc. or its affiliates. All Rights Reserved.
#
# This source code is subject to the terms found in the AWS Enterprise Customer Agreement.
#-------------------------------------------------------------------------------*/
import { injectable, inject } from 'inversify';
<<<<<<< HEAD
import { Device10Resource, BulkDevicesResult, DeviceItemList, DeviceItem} from './devices.models';
=======
import { BulkDevicesResult, DeviceItemList, DeviceItem} from './devices.models';
>>>>>>> cc313f8d
import { DevicesService } from './devices.service';
import {logger} from '../utils/logger';
import ow from 'ow';
import { TYPES } from '../di/types';
import { DevicesDaoLite } from './devices.lite.dao';
import { DevicesAssembler } from './devices.assembler';
import { TypeCategory } from '../types/constants';
import { EventEmitter, Type, Event } from '../events/eventEmitter.service';
<<<<<<< HEAD
import { GroupResourceList } from '../groups/groups.models';
=======
import { GroupItemList } from '../groups/groups.models';
>>>>>>> cc313f8d

@injectable()
export class DevicesServiceLite implements DevicesService {

    constructor( @inject(TYPES.DevicesDao) private devicesDao: DevicesDaoLite,
        @inject(TYPES.DevicesAssembler) private devicesAssembler: DevicesAssembler,
        @inject(TYPES.EventEmitter) private eventEmitter: EventEmitter) {}

    public async listRelatedDevices(_deviceId: string, _relationship: string, _direction:string, _template:string, _state:string, _offset:number, _count:number) : Promise<DeviceItemList> {
        throw new Error('NOT_SUPPORTED');
    }

    public async get(deviceId:string, _expandComponents?:boolean, _attributes?:string[], _includeGroups?:boolean): Promise<DeviceItem> {
        logger.debug(`devices.lite.service get: in: deviceId:${deviceId}`);

        ow(deviceId, ow.string.nonEmpty);

        const result  = await this.devicesDao.get(deviceId);

        const model = this.devicesAssembler.toDeviceItem(result);

        logger.debug(`devices.lite.service get: exit: model: ${JSON.stringify(model)}`);
        return model;
    }

    public async getBulk(deviceIds:string[], _expandComponents?:boolean, _attributes?:string[], _includeGroups?:boolean) : Promise<DeviceItemList> {
        logger.debug(`devices.lite.service getBulk: in: deviceIds:${deviceIds}`);

        ow(deviceIds, ow.array.nonEmpty);

        const models: DeviceItem[]=[];
        for(const deviceId of deviceIds) {
            models.push(await this.get(deviceId));
        }
        const r = {results: models};
        logger.debug(`device.lite.service get: exit: ${JSON.stringify(r)}`);
        return r;
    }

    public async createBulk(_devices:DeviceItem[], _applyProfile?:string) : Promise<BulkDevicesResult> {
        throw new Error('NOT_SUPPORTED');
    }

    public async create(model: DeviceItem, applyProfile?:string) : Promise<string> {
        logger.debug(`devices.lite.service create: in: model: ${JSON.stringify(model)}, applyProfile:${applyProfile}`);

        ow(model, ow.object.nonEmpty);
        ow(model.templateId, ow.string.nonEmpty);
        ow(model.deviceId, ow.string.nonEmpty);

        // remove any non printable characters from the id
        model.deviceId = model.deviceId.replace(/[^\x20-\x7E]+/g, '');

        // NOTE:  no schema validation supported in lite mode

        // Assemble model into node
        model.category = TypeCategory.Device;
        const node = this.devicesAssembler.toNode(model);

        // NOTE: Device components not supported in lite mode

        // Save to datastore
        let groups:string[]=[];
        if (model.groups) {
            Object.keys(model.groups).forEach(k=> groups = groups.concat(model.groups[k]));
        }
        const id = await this.devicesDao.create(node, groups);

        // fire event
        await this.eventEmitter.fire({
            objectId: model.deviceId,
            type: Type.device,
            event: Event.create,
            payload: JSON.stringify(model)
        });

        logger.debug(`devices.lite.service create: exit: id: ${id}`);
        return id;
    }

    public async updateBulk(_devices:DeviceItem[], _applyProfile?:string) : Promise<BulkDevicesResult> {
        throw new Error('NOT_SUPPORTED');
    }

    public async update(model:DeviceItem, applyProfile?:string) : Promise<void> {
        logger.debug(`devices.lite.service update: in: model: ${JSON.stringify(model)}, applyProfile:${applyProfile}`);

        ow(model, ow.object.nonEmpty);
        ow(model.deviceId, ow.string.nonEmpty);
        ow(applyProfile, ow.undefined);

        model.category = TypeCategory.Device;

        // NOTE: schema validation not supported in 'lite' mode

        // as 'lite' only supports updating full resources, we need to fetch the original, then merge thge changes
        const existing = await this.get(model.deviceId);
        if (existing===undefined) {
            throw new Error('NOT_FOUND');
        }
        const merged = Object.assign(new DeviceItem(), existing, model);
        merged.attributes = {...existing.attributes, ...model.attributes};

        // Save to datastore
        const node = this.devicesAssembler.toNode(merged);
        await this.devicesDao.update(node);

        // fire event
        await this.eventEmitter.fire({
            objectId: model.deviceId,
            type: Type.device,
            event: Event.modify,
            payload: JSON.stringify(model)
        });

        logger.debug(`devices.lite.full.service update: exit:`);
    }

    public async delete(deviceId: string) {
        logger.debug(`device.lite.service delete: in: deviceId: ${deviceId}`);

        ow(deviceId, ow.string.nonEmpty);

        const device = await this.get(deviceId);

        // Save to datastore
        await this.devicesDao.delete(deviceId);

        // fire event
        await this.eventEmitter.fire({
            objectId: deviceId,
            type: Type.device,
            event: Event.delete,
            payload: JSON.stringify(device)
        });

        logger.debug(`device.lite.service delete: exit:`);
    }

    public async attachToGroup(deviceId:string, _relationship:string, groupPath:string) {
        logger.debug(`device.lite.service attachToGroup: in: deviceId:${deviceId}, groupPath:${groupPath}`);

        ow(deviceId, ow.string.nonEmpty);
        ow(groupPath, ow.string.nonEmpty);

        // Save to datastore
        await this.devicesDao.attachToGroup(deviceId, groupPath);

        // fire event
        await this.eventEmitter.fire({
            objectId: deviceId,
            type: Type.device,
            event: Event.modify,
            attributes: {
                deviceId,
                attachedToGroup: groupPath,
                relationship: 'group'
            }
        });

        logger.debug(`device.lite.service attachToGroup: exit:`);
    }

    public async detachFromGroup(deviceId:string, _relationship:string, groupPath:string) {
        logger.debug(`device.lite.service detachFromGroup: in: deviceId:${deviceId}, groupPath:${groupPath}`);

        ow(deviceId, ow.string.nonEmpty);
        ow(groupPath, ow.string.nonEmpty);

        // Save to datastore
        await this.devicesDao.detachFromGroup(deviceId, groupPath);

        // fire event
        await this.eventEmitter.fire({
            objectId: deviceId,
            type: Type.device,
            event: Event.modify,
            attributes: {
                deviceId,
                attachedToGroup: groupPath,
                relationship: 'group'
            }
        });

        logger.debug(`device.lite.service attachToGroup: exit:`);
    }

    public async attachToDevice(_deviceId:string, _relationship:string, _otherDeviceId:string) {
        throw new Error('NOT_SUPPORTED');
    }

    public async detachFromDevice(_deviceId:string, _relationship:string, _otherDeviceId:string) {
        throw new Error('NOT_SUPPORTED');
    }

<<<<<<< HEAD
    public async updateComponent(_deviceId:string, _componentId:string, _model:Device10Resource) : Promise<void> {
=======
    public async updateComponent(_deviceId:string, _componentId:string, _model:DeviceItem) : Promise<void> {
>>>>>>> cc313f8d
        throw new Error('NOT_SUPPORTED');
    }

    public async deleteComponent(_deviceId:string, _componentId:string) : Promise<void> {
        throw new Error('NOT_SUPPORTED');
    }

<<<<<<< HEAD
    public async createComponent(_parentDeviceId:string, _model:Device10Resource) : Promise<string> {
        throw new Error('NOT_SUPPORTED');
    }

    public async listRelatedGroups(_deviceId: string, _relationship: string, _direction:string, _template:string, _offset:number, _count:number) : Promise<GroupResourceList> {
=======
    public async createComponent(_parentDeviceId:string, _model:DeviceItem) : Promise<string> {
        throw new Error('NOT_SUPPORTED');
    }

    public async listRelatedGroups(_deviceId: string, _relationship: string, _direction:string, _template:string, _offset:number, _count:number) : Promise<GroupItemList> {
>>>>>>> cc313f8d
        throw new Error('NOT_SUPPORTED');
    }

}<|MERGE_RESOLUTION|>--- conflicted
+++ resolved
@@ -4,11 +4,7 @@
 # This source code is subject to the terms found in the AWS Enterprise Customer Agreement.
 #-------------------------------------------------------------------------------*/
 import { injectable, inject } from 'inversify';
-<<<<<<< HEAD
-import { Device10Resource, BulkDevicesResult, DeviceItemList, DeviceItem} from './devices.models';
-=======
 import { BulkDevicesResult, DeviceItemList, DeviceItem} from './devices.models';
->>>>>>> cc313f8d
 import { DevicesService } from './devices.service';
 import {logger} from '../utils/logger';
 import ow from 'ow';
@@ -17,11 +13,7 @@
 import { DevicesAssembler } from './devices.assembler';
 import { TypeCategory } from '../types/constants';
 import { EventEmitter, Type, Event } from '../events/eventEmitter.service';
-<<<<<<< HEAD
-import { GroupResourceList } from '../groups/groups.models';
-=======
 import { GroupItemList } from '../groups/groups.models';
->>>>>>> cc313f8d
 
 @injectable()
 export class DevicesServiceLite implements DevicesService {
@@ -161,7 +153,7 @@
         logger.debug(`device.lite.service delete: exit:`);
     }
 
-    public async attachToGroup(deviceId:string, _relationship:string, groupPath:string) {
+    public async attachToGroup(deviceId:string, _relationship:string, _direction:string, groupPath:string) {
         logger.debug(`device.lite.service attachToGroup: in: deviceId:${deviceId}, groupPath:${groupPath}`);
 
         ow(deviceId, ow.string.nonEmpty);
@@ -185,7 +177,7 @@
         logger.debug(`device.lite.service attachToGroup: exit:`);
     }
 
-    public async detachFromGroup(deviceId:string, _relationship:string, groupPath:string) {
+    public async detachFromGroup(deviceId:string, _relationship:string, _direction:string, groupPath:string) {
         logger.debug(`device.lite.service detachFromGroup: in: deviceId:${deviceId}, groupPath:${groupPath}`);
 
         ow(deviceId, ow.string.nonEmpty);
@@ -209,19 +201,15 @@
         logger.debug(`device.lite.service attachToGroup: exit:`);
     }
 
-    public async attachToDevice(_deviceId:string, _relationship:string, _otherDeviceId:string) {
-        throw new Error('NOT_SUPPORTED');
-    }
-
-    public async detachFromDevice(_deviceId:string, _relationship:string, _otherDeviceId:string) {
-        throw new Error('NOT_SUPPORTED');
-    }
-
-<<<<<<< HEAD
-    public async updateComponent(_deviceId:string, _componentId:string, _model:Device10Resource) : Promise<void> {
-=======
+    public async attachToDevice(_deviceId:string, _relationship:string, _direction:string, _otherDeviceId:string) {
+        throw new Error('NOT_SUPPORTED');
+    }
+
+    public async detachFromDevice(_deviceId:string, _relationship:string, _direction:string, _otherDeviceId:string) {
+        throw new Error('NOT_SUPPORTED');
+    }
+
     public async updateComponent(_deviceId:string, _componentId:string, _model:DeviceItem) : Promise<void> {
->>>>>>> cc313f8d
         throw new Error('NOT_SUPPORTED');
     }
 
@@ -229,19 +217,11 @@
         throw new Error('NOT_SUPPORTED');
     }
 
-<<<<<<< HEAD
-    public async createComponent(_parentDeviceId:string, _model:Device10Resource) : Promise<string> {
-        throw new Error('NOT_SUPPORTED');
-    }
-
-    public async listRelatedGroups(_deviceId: string, _relationship: string, _direction:string, _template:string, _offset:number, _count:number) : Promise<GroupResourceList> {
-=======
     public async createComponent(_parentDeviceId:string, _model:DeviceItem) : Promise<string> {
         throw new Error('NOT_SUPPORTED');
     }
 
     public async listRelatedGroups(_deviceId: string, _relationship: string, _direction:string, _template:string, _offset:number, _count:number) : Promise<GroupItemList> {
->>>>>>> cc313f8d
         throw new Error('NOT_SUPPORTED');
     }
 
