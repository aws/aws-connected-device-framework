--- conflicted
+++ resolved
@@ -53,21 +53,13 @@
 
     it('applying profile with attributes and groups to empty device', async() => {
         // stubs
-<<<<<<< HEAD
-        const model:DeviceItem = {
-=======
         const model = new DeviceItem ({
->>>>>>> cc313f8d
             deviceId: 'device001',
             category: TypeCategory.Device,
             templateId: 'testTemplate'
         });
         const profileId = 'testPofileId';
-<<<<<<< HEAD
-        const profile:DeviceProfileItem = {
-=======
         const profile:DeviceProfileItem = new DeviceProfileItem ({
->>>>>>> cc313f8d
             deviceId: null,
             category: null,
             profileId,
@@ -84,11 +76,7 @@
             }
         });
 
-<<<<<<< HEAD
-        const expected:DeviceItem = {
-=======
         const expected:DeviceItem = new DeviceItem({
->>>>>>> cc313f8d
             deviceId: 'device001',
             category: TypeCategory.Device,
             templateId: 'testTemplate',
@@ -118,11 +106,7 @@
 
     it('applying profile with attributes and groups to device with attributes and groups', async() => {
         // stubs
-<<<<<<< HEAD
-        const original:DeviceItem = {
-=======
         const original:DeviceItem = new DeviceItem({
->>>>>>> cc313f8d
             deviceId: 'device001',
             category: TypeCategory.Device,
             templateId: 'testTemplate',
@@ -138,11 +122,7 @@
             }
         });
         const profileId = 'testPofileId';
-<<<<<<< HEAD
-        const profile:DeviceProfileItem = {
-=======
         const profile:DeviceProfileItem = new DeviceProfileItem({
->>>>>>> cc313f8d
             deviceId: null,
             category: null,
             profileId,
@@ -160,11 +140,7 @@
             }
         });
 
-<<<<<<< HEAD
-        const expected:DeviceItem = {
-=======
         const expected:DeviceItem = new DeviceItem({
->>>>>>> cc313f8d
             deviceId: 'device001',
             category: TypeCategory.Device,
             templateId: 'testTemplate',
