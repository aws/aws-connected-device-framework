neptuneUrl:
aws:
  region: 
  iot:
    endpoint:
    
events:
  groups:
    topic: cdf/assetlibrary/events/groups/{objectId}/{event}
  devices:
    topic: cdf/assetlibrary/events/devices/{objectId}/{event}
  policies:
    topic: cdf/assetlibrary/events/policies/{objectId}/{event}
  groupTemplates:
    topic: cdf/assetlibrary/events/groupTemplates/{objectId}/{event}
  deviceTemplates:
    topic: cdf/assetlibrary/events/deviceTemplates/{objectId}/{event}
  profiles:
    topic: cdf/assetlibrary/events/profiles/{objectId}/{event}

defaults:
  devices:
    parent:
      relation: parent
      groupPath: /unprovisioned
    state: unprovisioned    

cors:
  origin:

mode: lite

cache:
  types:
    ttl: 30

supportedApiVersions:
  - json:
      - '1.0'
      - '2.0'
<<<<<<< HEAD
=======

authorization:
  enabled: false
>>>>>>> cc313f8d
<|MERGE_RESOLUTION|>--- conflicted
+++ resolved
@@ -38,9 +38,6 @@
   - json:
       - '1.0'
       - '2.0'
-<<<<<<< HEAD
-=======
 
 authorization:
-  enabled: false
->>>>>>> cc313f8d
+  enabled: false