--- conflicted
+++ resolved
@@ -17,13 +17,8 @@
     CategoryEnum,
     StatusEnum,
     TypeResource,
-<<<<<<< HEAD
-    ASSTLIBRARY_CLIENT_TYPES,
+    ASSETLIBRARY_CLIENT_TYPES,
 } from '@cdf/assetlibrary-client';
-=======
-    ASSETLIBRARY_CLIENT_TYPES,
-} from '@cdf/assetlibrary-client/dist';
->>>>>>> f2b788fe
 import { fail } from 'assert';
 import {RESPONSE_STATUS, replaceTokens, AUTHORIZATION_TOKEN} from '../common/common.steps';
 import {container} from '../../di/inversify.config';
