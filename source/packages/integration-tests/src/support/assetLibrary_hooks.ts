/*********************************************************************************************************************
 *  Copyright Amazon.com Inc. or its affiliates. All Rights Reserved.                                           *
 *                                                                                                                    *
 *  Licensed under the Apache License, Version 2.0 (the "License"). You may not use this file except in compliance    *
 *  with the License. A copy of the License is located at                                                             *
 *                                                                                                                    *
 *      http://www.apache.org/licenses/LICENSE-2.0                                                                    *
 *                                                                                                                    *
 *  or in the 'license' file accompanying this file. This file is distributed on an 'AS IS' BASIS, WITHOUT WARRANTIES *
 *  OR CONDITIONS OF ANY KIND, express or implied. See the License for the specific language governing permissions    *
 *  and limitations under the License.                                                                                *
 *********************************************************************************************************************/
import { Before, setDefaultTimeout} from 'cucumber';
import {
    GroupsService,
    DevicesService,
    TemplatesService,
    CategoryEnum,
    TypeResource,
    Group20Resource,
    ProfilesService,
<<<<<<< HEAD
    ASSTLIBRARY_CLIENT_TYPES,
    Device20Resource,
    RequestHeaders,
} from '@cdf/assetlibrary-client';
=======
    ASSETLIBRARY_CLIENT_TYPES,
} from '@cdf/assetlibrary-client/dist';
>>>>>>> f2b788fe
import { sign } from 'jsonwebtoken';
import {container} from '../di/inversify.config';

setDefaultTimeout(30 * 1000);

const DEVICES_FEATURE_DEVICE_IDS = ['TEST-devices-device001','TEST-devices-device002','TEST-devices-device003','TEST-devices-device004','TEST-devices-linkableDevice001'];
const DEVICES_FEATURE_LINKABLE_GROUP_PATH = '/TEST-devices-linkableGroup001';
const DEVICES_FEATURE_UNLINKABLE_GROUP_PATH = '/TEST-devices-unlinkableGroup001';
const DEVICES_FEATURE_GROUP_PATHS = [DEVICES_FEATURE_LINKABLE_GROUP_PATH, DEVICES_FEATURE_UNLINKABLE_GROUP_PATH, '/unprovisioned'];
const DEVICES_FEATURE_LINKABLE_DEVICE_TEMPLATE_ID = 'TEST-devices-linkableDevice';
const DEVICES_FEATURE_DEVICE_TEMPLATE_IDS = ['TEST-devices-type',DEVICES_FEATURE_LINKABLE_DEVICE_TEMPLATE_ID];
const DEVICES_FEATURE_LINKABLE_GROUP_TEMPLATE_ID = 'TEST-devices-linkableGroup';
const DEVICES_FEATURE_UNLINKABLE_GROUP_TEMPLATE_ID = 'TEST-devices-unlinkableGroup';
const DEVICES_FEATURE_GROUP_TEMPLATE_IDS = [DEVICES_FEATURE_LINKABLE_GROUP_TEMPLATE_ID,DEVICES_FEATURE_UNLINKABLE_GROUP_TEMPLATE_ID];

const DEVICES_FEATURE_LITE_DEVICE_IDS = ['TEST-devices-device001','TEST-devices-device002'];
const DEVICES_FEATURE_LITE_GROUP_PATH = 'TEST-devices-group001';
const DEVICES_FEATURE_LITE_UNPROVISIONED_GROUP_PATH = 'unprovisioned';
const DEVICES_FEATURE_LITE_GROUP_PATHS = [DEVICES_FEATURE_LITE_GROUP_PATH, DEVICES_FEATURE_LITE_UNPROVISIONED_GROUP_PATH];
const DEVICES_FEATURE_LITE_DEVICE_TEMPLATE_IDS = ['TEST-devices-type'];

const DEVICEPROFILES_FEATURE_DEVICE_IDS = ['TEST-deviceProfiles-device001','TEST-deviceProfiles-device002','TEST-deviceProfiles-device003','TEST-deviceProfiles-device004'];
const DEVICEPROFILES_FEATURE_LINKABLE_GROUP_1_PATH = '/TEST-deviceProfiles-linkableGroup001';
const DEVICEPROFILES_FEATURE_LINKABLE_GROUP_2_PATH = '/TEST-deviceProfiles-linkableGroup002';
const DEVICEPROFILES_FEATURE_GROUP_PATHS = [DEVICEPROFILES_FEATURE_LINKABLE_GROUP_1_PATH, DEVICEPROFILES_FEATURE_LINKABLE_GROUP_2_PATH];
const DEVICEPROFILES_FEATURE_DEVICE_TEMPLATE_IDS = ['TEST-deviceProfiles-type'];
const DEVICEPROFILES_FEATURE_LINKABLE_GROUP_TEMPLATE_ID = 'TEST-deviceProfiles-linkableGroup';
const DEVICEPROFILES_FEATURE_UNLINKABLE_GROUP_TEMPLATE_ID = 'TEST-deviceProfiles-unlinkableGroup';
const DEVICEPROFILES_FEATURE_GROUP_TEMPLATE_IDS = [DEVICEPROFILES_FEATURE_LINKABLE_GROUP_TEMPLATE_ID,DEVICEPROFILES_FEATURE_UNLINKABLE_GROUP_TEMPLATE_ID];
const DEVICEPROFILES_FEATURE_DEVICE_PROFILE_IDS = ['TEST-deviceProfiles-type___TEST-deviceProfiles-profile', 'TEST-deviceProfiles-type___TEST-deviceProfiles-profile-invalid'];

const BULKDEVICES_FEATURE_GROUP_TEMPLATE_ID = 'TEST-bulkdevices-group';
const BULKDEVICES_FEATURE_GROUP_PATH = '/bulkdevices';
const BULKDEVICES_FEATURE_DEVICE_TEMPLATE_ID = 'TEST-bulkdevices-type';
const BULKDEVICES_FEATURE_DEVICE_IDS = ['TEST-bulkdevices-device001','TEST-bulkdevices-device002','TEST-bulkdevices-device003'];

const GROUPPROFILES_FEATURE_GROUP_PATHS = ['/test-groupprofiles-group001','/test-groupprofiles-group002','/test-groupprofiles-group003','/test-groupprofiles-group004','/test-groupprofiles-group005'];
const GROUPPROFILES_FEATURE_GROUP_TEMPLATE_IDS = ['TEST-groupProfiles-type'];
const GROUPPROFILES_FEATURE_GROUP_PROFILE_IDS = ['TEST-groupProfiles-type___TEST-groupProfiles-profile', 'TEST-groupProfiles-type___TEST-groupProfiles-profile-invalid'];

const GROUPS_FEATURES_GROUP_PATHS = ['/TEST-groups-group001','/TEST-groups-group002','/TEST-groups-group003','/TEST-groups-group004'];
const GROUP_FEATURES_GROUP_TEMPLATE_IDS = ['TEST-groups-groupTemplate001','TEST-groups-groupTemplate002'];

const GROUPS_LITE_FEATURES_GROUP_PATHS = ['TEST-groups-group001'];

const GROUPMEMBERS_FEATURE_GROUP_TEMPLATE_IDS = ['TEST-groupMembers-group'];
const GROUPMEMBERS_FEATURE_LINKABLE_DEVICE_TEMPLATE_ID_A = 'TEST-groupMembers-deviceLinkableToGroupA';
const GROUPMEMBERS_FEATURE_LINKABLE_DEVICE_TEMPLATE_ID_B = 'TEST-groupMembers-deviceLinkableToGroupB';
const GROUPMEMBERS_FEATURE_NOTLINKABLE_DEVICE_TEMPLATE_ID = 'TEST-groupMembers-deviceNotLinkableToGroup';
const GROUPMEMBERS_FEATURE_DEVICE_TEMPLATE_IDS = [GROUPMEMBERS_FEATURE_LINKABLE_DEVICE_TEMPLATE_ID_A, GROUPMEMBERS_FEATURE_LINKABLE_DEVICE_TEMPLATE_ID_B, GROUPMEMBERS_FEATURE_NOTLINKABLE_DEVICE_TEMPLATE_ID];
const GROUPMEMBERS_FEATURE_GROUP_PATHS = ['/test-groupmembers-parent/child1','/test-groupmembers-parent/child2','/test-groupmembers-parent'];
const GROUPMEMBERS_FEATURE_DEVICE_IDS = ['TEST-groupMembers-device001','TEST-groupMembers-device002','TEST-groupMembers-device003'];

const GROUPMEMBERS_LITE_FEATURE_DEVICE_TEMPLATE_ID_A = 'TEST-groupMembers-deviceTypeA-012';
const GROUPMEMBERS_LITE_FEATURE_DEVICE_TEMPLATE_ID_B = 'TEST-groupMembers-deviceTypeB-012';
const GROUPMEMBERS_LITE_FEATURE_DEVICE_TEMPLATE_IDS = [GROUPMEMBERS_LITE_FEATURE_DEVICE_TEMPLATE_ID_A,GROUPMEMBERS_LITE_FEATURE_DEVICE_TEMPLATE_ID_B];
const GROUPMEMBERS_LITE_FEATURE_GROUP_PATHS = ['child1','child2','TEST-groupMembers-parent'];

const DEVICESEARCH_FEATURES_DEVICE_ID_1A = 'TEST-deviceSearch-001A';
const DEVICESEARCH_FEATURES_DEVICE_ID_1B = 'TEST-deviceSearch-001B';
const DEVICESEARCH_FEATURES_DEVICE_ID_2A = 'TEST-deviceSearch-002A';
const DEVICESEARCH_FEATURES_DEVICE_ID_2B = 'TEST-deviceSearch-002B';
const DEVICESEARCH_FEATURES_DEVICE_IDS = [DEVICESEARCH_FEATURES_DEVICE_ID_1A,DEVICESEARCH_FEATURES_DEVICE_ID_1B,DEVICESEARCH_FEATURES_DEVICE_ID_2A,DEVICESEARCH_FEATURES_DEVICE_ID_2B];
const DEVICESEARCH_FEATURES_DEVICE_TEMPLATE_IDS = ['TEST-deviceSearch-device-004'];
const DEVICESEARCH_FEATURES_GROUPS_PATHS = ['/deviceSearch_feature'];

const DEVICESEARCH_LITE_FEATURES_GROUPS_PATHS = ['deviceSearch_feature'];

const GROUPSEARCH_FEATURES_GROUP_PATH_ROOT = '/groupSearch_feature';
const GROUPSEARCH_FEATURES_GROUP_PATH_AA = `${GROUPSEARCH_FEATURES_GROUP_PATH_ROOT}/AA`;
const GROUPSEARCH_FEATURES_GROUP_PATH_AB = `${GROUPSEARCH_FEATURES_GROUP_PATH_ROOT}/AB`;
const GROUPSEARCH_FEATURES_GROUP_PATH_BA = `${GROUPSEARCH_FEATURES_GROUP_PATH_ROOT}/BA`;
const GROUPSEARCH_FEATURES_GROUP_PATH_BB = `${GROUPSEARCH_FEATURES_GROUP_PATH_ROOT}/BB`;
const GROUPSEARCH_FEATURES_GROUPS_PATHS = [GROUPSEARCH_FEATURES_GROUP_PATH_AA,GROUPSEARCH_FEATURES_GROUP_PATH_AB,GROUPSEARCH_FEATURES_GROUP_PATH_BA,GROUPSEARCH_FEATURES_GROUP_PATH_BB,GROUPSEARCH_FEATURES_GROUP_PATH_ROOT];
const GROUPSEARCH_FEATURES_GROUP_TEMPLATE_IDS = ['TEST-groupSearch-group'];

const GROUPSEARCH_LITE_FEATURES_GROUP_PATH_ROOT = 'groupSearch_feature';
const GROUPSEARCH_LITE_FEATURES_GROUP_PATH_AA = `AA`;
const GROUPSEARCH_LITE_FEATURES_GROUP_PATH_AB = `AB`;
const GROUPSEARCH_LITE_FEATURES_GROUP_PATH_BA = `BA`;
const GROUPSEARCH_LITE_FEATURES_GROUP_PATH_BB = `BB`;
const GROUPSEARCH_LITE_FEATURES_GROUPS_PATHS = [GROUPSEARCH_LITE_FEATURES_GROUP_PATH_AA,GROUPSEARCH_LITE_FEATURES_GROUP_PATH_AB,GROUPSEARCH_LITE_FEATURES_GROUP_PATH_BA,GROUPSEARCH_LITE_FEATURES_GROUP_PATH_BB,GROUPSEARCH_LITE_FEATURES_GROUP_PATH_ROOT];

const devicesService:DevicesService = container.get(ASSETLIBRARY_CLIENT_TYPES.DevicesService);
const groupsService:GroupsService = container.get(ASSETLIBRARY_CLIENT_TYPES.GroupsService);
const templatesService:TemplatesService = container.get(ASSETLIBRARY_CLIENT_TYPES.TemplatesService);
const profilesService:ProfilesService = container.get(ASSETLIBRARY_CLIENT_TYPES.ProfilesService);

/*
    Cucumber describes current scenario context as “World”. It can be used to store the state of the scenario
    context (you can also define helper methods in it). World can be access by using the this keyword inside
    step functions (that’s why it’s not recommended to use arrow functions).
 */
// tslint:disable:no-invalid-this
// tslint:disable:only-arrow-functions

const adminClaims:{[key:string]: string[]}= {
    cdf_al: ['/:*']
};
const authToken = sign(adminClaims, 'shared-secret');
const additionalHeaders: RequestHeaders = {
    Authorization: authToken
};

async function deleteAssetLibraryTemplates(category:CategoryEnum, ids:string[]) {
    for(const id of ids) {
        await templatesService.deleteTemplate(category, id, additionalHeaders)
        .catch(_err=> {
            // ignore error in case it did not already exist
        });

        // NOTE: deleted templates don't need publishing
        // await templatesService.publishTemplate(category, id)
        //     .catch(_err=> {
        //         // ignore error in case it did not already exist
        //     });
    }
}

async function deleteAssetLibraryDeviceProfiles(ids:string[]) {
    for(const id of ids) {
        const ids_split=id.split('___');
        await profilesService.deleteDeviceProfile(ids_split[0], ids_split[1], additionalHeaders)
            .catch(_err=> {
                // ignore error in case it did not already exist
            });
    }
}

async function deleteAssetLibraryGroupProfiles(ids:string[]) {
    for(const id of ids) {
        const ids_split=id.split('___');
        await profilesService.deleteGroupProfile(ids_split[0], ids_split[1], additionalHeaders)
            .catch(_err=> {
                // ignore error in case it did not already exist
            });
    }
}

async function deleteAssetLibraryDevices(ids:string[]) {
    for(const id of ids) {
        await devicesService.deleteDevice(id, additionalHeaders)
            .catch(_err=> {
                // ignore error in case it did not already exist
            });
    }
}

async function deleteAssetLibraryGroups(paths:string[]) {
    for(const path of paths) {
        await groupsService.deleteGroup(path, additionalHeaders)
            .catch(_err=> {
                // ignore error in case it did not already exist
            });
    }
}

async function teardown_devices_feature() {
    await deleteAssetLibraryDevices(DEVICES_FEATURE_DEVICE_IDS);
    await deleteAssetLibraryGroups(DEVICES_FEATURE_GROUP_PATHS);
    await deleteAssetLibraryTemplates(CategoryEnum.device, DEVICES_FEATURE_DEVICE_TEMPLATE_IDS);
    await deleteAssetLibraryTemplates(CategoryEnum.group, DEVICES_FEATURE_GROUP_TEMPLATE_IDS);
}

Before({tags: '@setup_devices_feature'}, async function () {
    await teardown_devices_feature();

    // create linkable group template
    const linkableGroupType:TypeResource = {
        templateId: DEVICES_FEATURE_LINKABLE_GROUP_TEMPLATE_ID,
        category: 'group'
    };
    await templatesService.createTemplate(linkableGroupType, additionalHeaders);
    await templatesService.publishTemplate(CategoryEnum.group, DEVICES_FEATURE_LINKABLE_GROUP_TEMPLATE_ID, additionalHeaders);

    // create linkable group
    const linkableGroup:Group20Resource = {
        templateId: DEVICES_FEATURE_LINKABLE_GROUP_TEMPLATE_ID,
        parentPath: '/',
        name: DEVICES_FEATURE_LINKABLE_GROUP_PATH.substring(1),
        attributes: {}
    };
    await groupsService.createGroup(linkableGroup, undefined, additionalHeaders);

    // create unprovisioned group
    const unprovisionedGroup:Group20Resource = {
        templateId: DEVICES_FEATURE_LINKABLE_GROUP_TEMPLATE_ID,
        parentPath: '/',
        name: 'unprovisioned',
        attributes: {}
    };
    await groupsService.createGroup(unprovisionedGroup, undefined, additionalHeaders);

    // create unlinkable group template
    const unlinkableGroupType:TypeResource = {
        templateId: DEVICES_FEATURE_UNLINKABLE_GROUP_TEMPLATE_ID,
        category: 'group'
    };
    await templatesService.createTemplate(unlinkableGroupType, additionalHeaders);
    await templatesService.publishTemplate(CategoryEnum.group, DEVICES_FEATURE_UNLINKABLE_GROUP_TEMPLATE_ID, additionalHeaders);

    // create unlinkable group template
    const unlinkableGroup:Group20Resource = {
        templateId: DEVICES_FEATURE_UNLINKABLE_GROUP_TEMPLATE_ID,
        parentPath: '/',
        name: DEVICES_FEATURE_UNLINKABLE_GROUP_PATH.substring(1),
        attributes: {}
    };
    await groupsService.createGroup(unlinkableGroup, undefined, additionalHeaders);

    // create linkable device template
    const linkableDeviceType:TypeResource = {
        templateId: DEVICES_FEATURE_LINKABLE_DEVICE_TEMPLATE_ID,
        category: 'device',
        relations: {
            out: {
                parent: [DEVICES_FEATURE_LINKABLE_GROUP_TEMPLATE_ID]
            }
        }
    };
    await templatesService.createTemplate(linkableDeviceType, additionalHeaders);
    await templatesService.publishTemplate(CategoryEnum.device, DEVICES_FEATURE_LINKABLE_DEVICE_TEMPLATE_ID, additionalHeaders);

    // create linkable device
    const linkableDevice:Device20Resource = {
        templateId: linkableDeviceType.templateId,
        deviceId: 'TEST-devices-linkableDevice001',
        attributes: {},
        groups: {
            out: {
                parent: ['/unprovisioned']
            }
        }
    };
    await devicesService.createDevice(linkableDevice, undefined, additionalHeaders);
});

Before({tags: '@teardown_devices_feature'}, async function () {
    await teardown_devices_feature();
});

async function teardown_devicesWithAuth_feature() {
    await deleteAssetLibraryDevices(['TEST-devicesWithAuth-device001','TEST-devicesWithAuth-device002','TEST-devicesWithAuth-device003']);
    await deleteAssetLibraryGroups(['/1/2/2','/1/2/1','/1/1/2','/1/1/1','/1/2','/1/1','/1']);
    await deleteAssetLibraryTemplates(CategoryEnum.device, ['TEST-devicesWithAuthDevice']);
    await deleteAssetLibraryTemplates(CategoryEnum.group, ['TEST-devicesWithAuthGroup']);
}

Before({tags: '@setup_devicesWithAuth_feature', timeout:60000}, async function () {
    await teardown_devicesWithAuth_feature();

    // create linkable group template
    const groupTemplateId = 'TEST-devicesWithAuthGroup';
    const groupType:TypeResource = {
        templateId: groupTemplateId,
        category: 'group',
        relations: {
            out: {
                parent: [{
                    name: 'root',
                    includeInAuth: true
                }]
            }
        }
    };
    await templatesService.createTemplate(groupType, additionalHeaders);

    // as this is a self reference, the relation needs to be added post creation
    groupType.relations.out.parent.push({
        name: groupTemplateId,
        includeInAuth: true
    });
    await templatesService.updateTemplate(groupType, additionalHeaders);

    await templatesService.publishTemplate(CategoryEnum.group, groupTemplateId, additionalHeaders);

    // create group hierarchy
    const g1:Group20Resource = {
        templateId: groupTemplateId,
        parentPath: '/',
        name: '1',
        attributes: {}
    };
    const g1_1:Group20Resource = {
        templateId: groupTemplateId,
        parentPath: '/1',
        name: '1',
        attributes: {}
    };
    const g1_2:Group20Resource = {
        templateId: groupTemplateId,
        parentPath: '/1',
        name: '2',
        attributes: {}
    };
    const g1_1_1:Group20Resource = {
        templateId: groupTemplateId,
        parentPath: '/1/1',
        name: '1',
        attributes: {}
    };
    const g1_1_2:Group20Resource = {
        templateId: groupTemplateId,
        parentPath: '/1/1',
        name: '2',
        attributes: {}
    };
    const g1_2_1:Group20Resource = {
        templateId: groupTemplateId,
        parentPath: '/1/2',
        name: '1',
        attributes: {}
    };
    const g1_2_2:Group20Resource = {
        templateId: groupTemplateId,
        parentPath: '/1/2',
        name: '2',
        attributes: {}
    };
    await groupsService.bulkCreateGroup({groups:[g1, g1_1, g1_2, g1_1_1, g1_1_2, g1_2_1, g1_2_2]}, undefined, additionalHeaders);

    // create a device template
    const deviceTemplateId = 'TEST-devicesWithAuthDevice';
    const deviceType:TypeResource = {
        templateId: deviceTemplateId,
        category: 'device',
        properties: {
            model: { type:['string'] }
        },
        relations: {
            out: {
                linked_to: [{
                    name: groupTemplateId,
                    includeInAuth: true
                }]
            }
        }
    };
    await templatesService.createTemplate(deviceType, additionalHeaders);
    await templatesService.publishTemplate(CategoryEnum.device, deviceTemplateId, additionalHeaders);

});

Before({tags: '@teardown_devicesWithAuth_feature'}, async function () {
    await teardown_devicesWithAuth_feature();
});

async function teardown_devices_feature_lite() {

    await deleteAssetLibraryDevices(DEVICES_FEATURE_LITE_DEVICE_IDS);
    await deleteAssetLibraryGroups(DEVICES_FEATURE_LITE_GROUP_PATHS);
    await deleteAssetLibraryTemplates(CategoryEnum.device, DEVICES_FEATURE_LITE_DEVICE_TEMPLATE_IDS);
}

Before({tags: '@setup_devices_feature_lite'}, async function () {
    await teardown_devices_feature_lite();

    // create  group
    const group:Group20Resource = {
        name: DEVICES_FEATURE_LITE_GROUP_PATH,
        attributes: {}
    };
    await groupsService.createGroup(group);

    // create unprovisioned group
    const unprovisionedGroup:Group20Resource = {
        name: DEVICES_FEATURE_LITE_UNPROVISIONED_GROUP_PATH,
        attributes: {}
    };
    await groupsService.createGroup(unprovisionedGroup, undefined, additionalHeaders);

});

Before({tags: '@teardown_devices_feature_lite'}, async function () {
    await teardown_devices_feature_lite();
});

async function teardown_bulkdevices_feature() {
    await deleteAssetLibraryDevices(BULKDEVICES_FEATURE_DEVICE_IDS);
    await deleteAssetLibraryTemplates(CategoryEnum.device, [BULKDEVICES_FEATURE_DEVICE_TEMPLATE_ID]);
    await deleteAssetLibraryGroups([BULKDEVICES_FEATURE_GROUP_PATH]);
    await deleteAssetLibraryTemplates(CategoryEnum.group, [BULKDEVICES_FEATURE_GROUP_TEMPLATE_ID]);
}

Before({tags: '@setup_bulkdevices_feature'}, async function () {
    await teardown_bulkdevices_feature();

    // create group template
    const groupType:TypeResource = {
        templateId: BULKDEVICES_FEATURE_GROUP_TEMPLATE_ID,
        category: 'group'
    };
    await templatesService.createTemplate(groupType, additionalHeaders);
    await templatesService.publishTemplate(CategoryEnum.group, BULKDEVICES_FEATURE_GROUP_TEMPLATE_ID, additionalHeaders);

    // create unprovisioned group
    const bulkdevicesGroup:Group20Resource = {
        templateId: BULKDEVICES_FEATURE_GROUP_TEMPLATE_ID,
        parentPath: '/',
        name: BULKDEVICES_FEATURE_GROUP_PATH.substring(1),
        attributes: {}
    };
    await groupsService.createGroup(bulkdevicesGroup, undefined, additionalHeaders);

    // create device template
    const testDeviceTemplate:TypeResource = {
        templateId: BULKDEVICES_FEATURE_DEVICE_TEMPLATE_ID,
        category: 'device',
        properties: {
            stringAttribute: { type: ['string'] },
            numberAttribute: { type: ['number'] }
        },
        relations: {
            out: {
                member_of: [BULKDEVICES_FEATURE_GROUP_TEMPLATE_ID]
            }
        }
    };
    
    await templatesService.createTemplate(testDeviceTemplate, additionalHeaders);
    await templatesService.publishTemplate(CategoryEnum.device, BULKDEVICES_FEATURE_DEVICE_TEMPLATE_ID, additionalHeaders);
});

Before({tags: '@teardown_bulkdevices_feature'}, async function () {
    await teardown_bulkdevices_feature();
});

async function teardown_deviceProfiles_feature() {
    await deleteAssetLibraryDeviceProfiles(DEVICEPROFILES_FEATURE_DEVICE_PROFILE_IDS);
    await deleteAssetLibraryDevices(DEVICEPROFILES_FEATURE_DEVICE_IDS);
    await deleteAssetLibraryGroups(DEVICEPROFILES_FEATURE_GROUP_PATHS);
    await deleteAssetLibraryTemplates(CategoryEnum.device, DEVICEPROFILES_FEATURE_DEVICE_TEMPLATE_IDS);
    await deleteAssetLibraryTemplates(CategoryEnum.group, DEVICEPROFILES_FEATURE_GROUP_TEMPLATE_IDS);
}

Before({tags: '@setup_deviceProfiles_feature'}, async function () {
    await teardown_deviceProfiles_feature();

    // create linkable group template
    const linkableGroupType:TypeResource = {
        templateId: DEVICEPROFILES_FEATURE_LINKABLE_GROUP_TEMPLATE_ID,
        category: 'group'
    };
    await templatesService.createTemplate(linkableGroupType, additionalHeaders);
    await templatesService.publishTemplate(CategoryEnum.group, DEVICEPROFILES_FEATURE_LINKABLE_GROUP_TEMPLATE_ID, additionalHeaders);

    // create linkable group 1
    const linkableGroup:Group20Resource = {
        templateId: DEVICEPROFILES_FEATURE_LINKABLE_GROUP_TEMPLATE_ID,
        parentPath: '/',
        name: DEVICEPROFILES_FEATURE_LINKABLE_GROUP_1_PATH.substring(1),
        attributes: {}
    };
    await groupsService.createGroup(linkableGroup, undefined, additionalHeaders);

    // create linkable group 2
    linkableGroup.name = DEVICEPROFILES_FEATURE_LINKABLE_GROUP_2_PATH.substring(1);
    await groupsService.createGroup(linkableGroup, undefined, additionalHeaders);

});

Before({tags: '@teardown_deviceProfiles_feature'}, async function () {
    await teardown_deviceProfiles_feature();
});

async function teardown_groupProfiles_feature() {
    await deleteAssetLibraryGroupProfiles(GROUPPROFILES_FEATURE_GROUP_PROFILE_IDS);
    await deleteAssetLibraryGroups(GROUPPROFILES_FEATURE_GROUP_PATHS);
    await deleteAssetLibraryTemplates(CategoryEnum.group, GROUPPROFILES_FEATURE_GROUP_TEMPLATE_IDS);
}

Before({tags: '@setup_groupProfiles_feature'}, async function () {
    await teardown_groupProfiles_feature();
});

Before({tags: '@teardown_groupProfiles_feature'}, async function () {
    await teardown_groupProfiles_feature();
});

async function teardown_groups_feature() {
    await deleteAssetLibraryGroups(GROUPS_FEATURES_GROUP_PATHS);
    await deleteAssetLibraryTemplates(CategoryEnum.group, GROUP_FEATURES_GROUP_TEMPLATE_IDS);
}

Before({tags: '@setup_groups_feature'}, async function () {
    await teardown_groups_feature();
});

Before({tags: '@teardown_groups_feature'}, async function () {
    await teardown_groups_feature();
});

async function teardown_groups_lite_feature() {
    await deleteAssetLibraryGroups(GROUPS_LITE_FEATURES_GROUP_PATHS);
}

Before({tags: '@setup_groups_lite_feature'}, async function () {
    await teardown_groups_lite_feature();
});

Before({tags: '@teardown_groups_lite_feature'}, async function () {
    await teardown_groups_lite_feature();
});

async function teardown_groupMembers_feature() {
    await deleteAssetLibraryDevices(GROUPMEMBERS_FEATURE_DEVICE_IDS);
    await deleteAssetLibraryGroups(GROUPMEMBERS_FEATURE_GROUP_PATHS);
    await deleteAssetLibraryTemplates(CategoryEnum.device, GROUPMEMBERS_FEATURE_DEVICE_TEMPLATE_IDS);
    await deleteAssetLibraryTemplates(CategoryEnum.group, GROUPMEMBERS_FEATURE_GROUP_TEMPLATE_IDS);
}

Before({tags: '@setup_groupMembers_feature'}, async function () {

    // teardown first just in case
    await teardown_groupMembers_feature();

    // now go through the setup steps
    const groupType:TypeResource = {
        templateId: GROUPMEMBERS_FEATURE_GROUP_TEMPLATE_IDS[0],
        category: 'group'
    };
    await templatesService.createTemplate(groupType, additionalHeaders);
    await templatesService.publishTemplate(CategoryEnum.group, GROUPMEMBERS_FEATURE_GROUP_TEMPLATE_IDS[0], additionalHeaders);

    const linkableDeviceTypeA:TypeResource = {
        templateId: GROUPMEMBERS_FEATURE_LINKABLE_DEVICE_TEMPLATE_ID_A,
        category: 'device',
        relations: {
            out: {
                located_at: [GROUPMEMBERS_FEATURE_GROUP_TEMPLATE_IDS[0]]
            }
        }
    };
    await templatesService.createTemplate(linkableDeviceTypeA, additionalHeaders);
    await templatesService.publishTemplate(CategoryEnum.device, GROUPMEMBERS_FEATURE_LINKABLE_DEVICE_TEMPLATE_ID_A, additionalHeaders);

    const linkableDeviceTypeB:TypeResource = {
        templateId: GROUPMEMBERS_FEATURE_LINKABLE_DEVICE_TEMPLATE_ID_B,
        category: 'device',
        relations: {
            out: {
                located_at: [GROUPMEMBERS_FEATURE_GROUP_TEMPLATE_IDS[0]]
            }
        }
    };
    await templatesService.createTemplate(linkableDeviceTypeB, additionalHeaders);
    await templatesService.publishTemplate(CategoryEnum.device, GROUPMEMBERS_FEATURE_LINKABLE_DEVICE_TEMPLATE_ID_B, additionalHeaders);

    const unlinkableDeviceType:TypeResource = {
        templateId: GROUPMEMBERS_FEATURE_NOTLINKABLE_DEVICE_TEMPLATE_ID,
        category: 'device'
    };
    await templatesService.createTemplate(unlinkableDeviceType, additionalHeaders);
    await templatesService.publishTemplate(CategoryEnum.device, GROUPMEMBERS_FEATURE_NOTLINKABLE_DEVICE_TEMPLATE_ID, additionalHeaders);
});

Before({tags: '@teardown_groupMembers_feature'}, async function () {
    await teardown_groupMembers_feature();
});

async function teardown_groupMembers_lite_feature() {
    await deleteAssetLibraryDevices(GROUPMEMBERS_FEATURE_DEVICE_IDS);
    await deleteAssetLibraryGroups(GROUPMEMBERS_LITE_FEATURE_GROUP_PATHS);
    await deleteAssetLibraryTemplates(CategoryEnum.device, GROUPMEMBERS_LITE_FEATURE_DEVICE_TEMPLATE_IDS);
}

Before({tags: '@setup_groupMembers_lite_feature'}, async function () {

    // teardown first just in case
    await teardown_groupMembers_lite_feature();

    // now go through the setup steps
    const deviceTypeA:TypeResource = {
        templateId: GROUPMEMBERS_LITE_FEATURE_DEVICE_TEMPLATE_ID_A,
        category: 'device'
    };
    await templatesService.createTemplate(deviceTypeA, additionalHeaders);

    const deviceTypeB:TypeResource = {
        templateId: GROUPMEMBERS_LITE_FEATURE_DEVICE_TEMPLATE_ID_B,
        category: 'device'
    };
    await templatesService.createTemplate(deviceTypeB, additionalHeaders);

});

Before({tags: '@teardown_groupMembers_lite_feature'}, async function () {
    await teardown_groupMembers_lite_feature();
});

async function teardown_deviceSearch_feature() {
    await deleteAssetLibraryDevices(DEVICESEARCH_FEATURES_DEVICE_IDS);
    await deleteAssetLibraryGroups(DEVICESEARCH_FEATURES_GROUPS_PATHS);
    await deleteAssetLibraryTemplates(CategoryEnum.device, DEVICESEARCH_FEATURES_DEVICE_TEMPLATE_IDS);
}

Before({tags: '@setup_deviceSearch_feature'}, async function () {

    // teardown first just in case
    await teardown_deviceSearch_feature();

    // now go through the setup steps
    const deviceType:TypeResource = {
        templateId: DEVICESEARCH_FEATURES_DEVICE_TEMPLATE_IDS[0],
        category: 'device',
        properties: {
            pair: { type: ['string']},
            position: { type: ['number']}
        },
        relations: {
            out: {
                'located_at': ['root']
            }
        }
    };
    await templatesService.createTemplate(deviceType, additionalHeaders);
    await templatesService.publishTemplate(CategoryEnum.device, DEVICESEARCH_FEATURES_DEVICE_TEMPLATE_IDS[0], additionalHeaders);

    const group:Group20Resource = {
        templateId: 'root',
        parentPath: '/',
        name: 'deviceSearch_feature',
        attributes: {}
    };
    await groupsService.createGroup(group);

    const device:Device20Resource = {
        templateId: DEVICESEARCH_FEATURES_DEVICE_TEMPLATE_IDS[0],
        deviceId: DEVICESEARCH_FEATURES_DEVICE_ID_1A,
        attributes: {
            pair: 'black-black',
            position: 1
        },
        groups: {
            out: {
                'located_at': DEVICESEARCH_FEATURES_GROUPS_PATHS
            }
        }
    };
    await devicesService.createDevice(device, undefined, additionalHeaders);

    device.deviceId = DEVICESEARCH_FEATURES_DEVICE_ID_1B;
    device.attributes.pair = 'black-white';
    device.attributes.position = 2;
    await devicesService.createDevice(device, undefined, additionalHeaders);

    device.deviceId = DEVICESEARCH_FEATURES_DEVICE_ID_2A;
    device.attributes.pair = 'white-red';
    device.attributes.position = 3;
    await devicesService.createDevice(device, undefined, additionalHeaders);

    device.deviceId = DEVICESEARCH_FEATURES_DEVICE_ID_2B;
    device.attributes.pair = 'red-white';
    device.attributes.position = 4;
    await devicesService.createDevice(device, undefined, additionalHeaders);

});

Before({tags: '@teardown_deviceSearch_feature'}, async function () {
    await teardown_deviceSearch_feature();
});

async function teardown_deviceSearchWithAuth_feature() {
    await deleteAssetLibraryDevices(['TEST-deviceSearchWithAuth-001A','TEST-deviceSearchWithAuth-001B','TEST-deviceSearchWithAuth-002A','TEST-deviceSearchWithAuth-002B']);
    await deleteAssetLibraryGroups(['/1/2/2','/1/2/1','/1/1/2','/1/1/1','/1/2','/1/1','/1']);
    await deleteAssetLibraryTemplates(CategoryEnum.device, ['TEST-deviceSearchWithAuthDevice']);
    await deleteAssetLibraryTemplates(CategoryEnum.group, ['TEST-deviceSearchWithAuthGroup']);
}

Before({tags: '@setup_deviceSearchWithAuth_feature', timeout: 60000}, async function () {

    // teardown first just in case
    await teardown_deviceSearchWithAuth_feature();

    const groupTemplateId = 'TEST-deviceSearchWithAuthGroup';
    const groupType:TypeResource = {
        templateId: groupTemplateId,
        category: 'group',
        relations: {
            out: {
                parent: [{
                    name: 'root',
                    includeInAuth: true
                }]
            }
        }
    };
    await templatesService.createTemplate(groupType, additionalHeaders);

    // as this is a self reference, the relation needs to be added post creation
    groupType.relations.out.parent.push({
        name: groupTemplateId,
        includeInAuth: true
    });
    await templatesService.updateTemplate(groupType, additionalHeaders);

    await templatesService.publishTemplate(CategoryEnum.group, groupTemplateId, additionalHeaders);

    // now go through the setup steps
    const deviceTemplateId = 'TEST-deviceSearchWithAuthDevice';
    const deviceType:TypeResource = {
        templateId: deviceTemplateId,
        category: 'device',
        properties: {
            pair: { type: ['string']},
            position: { type: ['number']}
        },
        relations: {
            out: {
                'located_at': [{
                    name: groupTemplateId,
                    includeInAuth: true
                }]
            }
        }
    };
    await templatesService.createTemplate(deviceType, additionalHeaders);
    await templatesService.publishTemplate(CategoryEnum.device, deviceTemplateId, additionalHeaders);

    // create group hierarchy
    const g1:Group20Resource = {
        templateId: groupTemplateId,
        parentPath: '/',
        name: '1',
        attributes: {}
    };
    const g1_1:Group20Resource = {
        templateId: groupTemplateId,
        parentPath: '/1',
        name: '1',
        attributes: {}
    };
    const g1_2:Group20Resource = {
        templateId: groupTemplateId,
        parentPath: '/1',
        name: '2',
        attributes: {}
    };
    const g1_1_1:Group20Resource = {
        templateId: groupTemplateId,
        parentPath: '/1/1',
        name: '1',
        attributes: {}
    };
    const g1_1_2:Group20Resource = {
        templateId: groupTemplateId,
        parentPath: '/1/1',
        name: '2',
        attributes: {}
    };
    const g1_2_1:Group20Resource = {
        templateId: groupTemplateId,
        parentPath: '/1/2',
        name: '1',
        attributes: {}
    };
    const g1_2_2:Group20Resource = {
        templateId: groupTemplateId,
        parentPath: '/1/2',
        name: '2',
        attributes: {}
    };
    await groupsService.bulkCreateGroup({groups:[g1, g1_1, g1_2, g1_1_1, g1_1_2, g1_2_1, g1_2_2]}, undefined, additionalHeaders);

    const device:Device20Resource = {
        templateId: deviceTemplateId,
        deviceId: 'TEST-deviceSearchWithAuth-001A',
        attributes: {
            pair: 'black-black',
            position: 1
        },
        groups: {
            out: {
                'located_at': ['/1/1/1']
            }
        }
    };
    await devicesService.createDevice(device, undefined, additionalHeaders);

    device.deviceId = 'TEST-deviceSearchWithAuth-001B';
    device.attributes.pair = 'black-white';
    device.attributes.position = 2;
    device.groups= {
        out: {
            'located_at': ['/1/1/2']
        }
    };
    await devicesService.createDevice(device, undefined, additionalHeaders);

    device.deviceId = 'TEST-deviceSearchWithAuth-002A';
    device.attributes.pair = 'white-red';
    device.attributes.position = 3;
    device.groups= {
        out: {
            'located_at': ['/1/2/1']
        }
    };
    await devicesService.createDevice(device, undefined, additionalHeaders);

    device.deviceId = 'TEST-deviceSearchWithAuth-002B';
    device.attributes.pair = 'red-white';
    device.attributes.position = 4;
    device.groups= {
        out: {
            'located_at': ['/1/2/2']
        }
    };
    await devicesService.createDevice(device, undefined, additionalHeaders);

});

Before({tags: '@teardown_deviceSearchWithAuth_feature'}, async function () {
    await teardown_deviceSearchWithAuth_feature();
});

async function teardown_deviceSearch_lite_feature() {
    await deleteAssetLibraryDevices(DEVICESEARCH_FEATURES_DEVICE_IDS);
    await deleteAssetLibraryGroups(DEVICESEARCH_LITE_FEATURES_GROUPS_PATHS);
    await deleteAssetLibraryTemplates(CategoryEnum.device, DEVICESEARCH_FEATURES_DEVICE_TEMPLATE_IDS);
}

Before({tags: '@setup_deviceSearch_lite_feature'}, async function () {

    // teardown first just in case
    await teardown_deviceSearch_lite_feature();

    // now go through the setup steps
    const deviceType:TypeResource = {
        templateId: DEVICESEARCH_FEATURES_DEVICE_TEMPLATE_IDS[0],
        category: 'device',
        properties: {
            pair: { type: ['string']},
            position: { type: ['string']}
        }
    };
    await templatesService.createTemplate(deviceType, additionalHeaders);

    const group:Group20Resource = {
        name: DEVICESEARCH_LITE_FEATURES_GROUPS_PATHS[0],
        attributes: {}
    };
    await groupsService.createGroup(group, undefined, additionalHeaders);

    const device:Device20Resource = {
        templateId: DEVICESEARCH_FEATURES_DEVICE_TEMPLATE_IDS[0],
        deviceId: DEVICESEARCH_FEATURES_DEVICE_ID_1A,
        attributes: {
            pair: 'black-black',
            position: '1'
        },
        groups: {
            out: {
                'group': [DEVICESEARCH_LITE_FEATURES_GROUPS_PATHS[0]]
            }
        }
    };
    await devicesService.createDevice(device, undefined, additionalHeaders);

    device.deviceId = DEVICESEARCH_FEATURES_DEVICE_ID_1B;
    device.attributes.pair = 'black-white';
    device.attributes.position = '2';
    await devicesService.createDevice(device, undefined, additionalHeaders);

    device.deviceId = DEVICESEARCH_FEATURES_DEVICE_ID_2A;
    device.attributes.pair = 'white-red';
    device.attributes.position = '3';
    await devicesService.createDevice(device, undefined, additionalHeaders);

    device.deviceId = DEVICESEARCH_FEATURES_DEVICE_ID_2B;
    device.attributes.pair = 'red-white';
    device.attributes.position = '4';
    await devicesService.createDevice(device, undefined, additionalHeaders);

    // wait a short while for indexing to catch up
    return new Promise( resolve => setTimeout(resolve, 10000) );

});

Before({tags: '@teardown_deviceSearch_lite_feature'}, async function () {
    await teardown_deviceSearch_lite_feature();
});

async function teardown_groupSearch_feature() {
    await deleteAssetLibraryGroups(GROUPSEARCH_FEATURES_GROUPS_PATHS);
    await deleteAssetLibraryTemplates(CategoryEnum.group, GROUPSEARCH_FEATURES_GROUP_TEMPLATE_IDS);
}

Before({tags: '@setup_groupSearch_feature'}, async function () {

    // teardown first just in case
    await teardown_groupSearch_feature();

    // now go through the setup steps
    const groupType:TypeResource = {
        templateId: GROUPSEARCH_FEATURES_GROUP_TEMPLATE_IDS[0],
        category: 'group',
        properties: {
            pair: { type: ['string']},
            position: { type: ['number']}
        }
    };
    await templatesService.createTemplate(groupType, additionalHeaders);
    await templatesService.publishTemplate(CategoryEnum.group, GROUPSEARCH_FEATURES_GROUP_TEMPLATE_IDS[0], additionalHeaders);

    const group:Group20Resource = {
        templateId: 'root',
        parentPath: '/',
        name: 'groupSearch_feature',
        attributes: {}
    };
    await groupsService.createGroup(group, undefined, additionalHeaders);

    const childGroup:Group20Resource = {
        templateId: GROUPSEARCH_FEATURES_GROUP_TEMPLATE_IDS[0],
        parentPath: '/groupSearch_feature',
        name: 'AA',
        attributes: {
            pair: 'black-black',
            position: 1
        }
    };
    await groupsService.createGroup(childGroup, undefined, additionalHeaders);

    childGroup.name = 'AB';
    childGroup.attributes.pair = 'black-white';
    childGroup.attributes.position = 2;
    await groupsService.createGroup(childGroup, undefined, additionalHeaders);

    childGroup.name = 'BA';
    childGroup.attributes.pair = 'white-red';
    childGroup.attributes.position = 3;
    await groupsService.createGroup(childGroup, undefined, additionalHeaders);

    childGroup.name = 'BB';
    childGroup.attributes.pair = 'red-white';
    childGroup.attributes.position = 4;
    await groupsService.createGroup(childGroup, undefined, additionalHeaders);

});

Before({tags: '@teardown_groupSearch_feature'}, async function () {
    await teardown_groupSearch_feature();
});

async function teardown_groupSearch_lite_feature() {
    await deleteAssetLibraryGroups(GROUPSEARCH_LITE_FEATURES_GROUPS_PATHS);
}

Before({tags: '@setup_groupSearch_lite_feature'}, async function () {

    // teardown first just in case
    await teardown_groupSearch_lite_feature();

    // now go through the setup steps
    const group:Group20Resource = {
        name: GROUPSEARCH_LITE_FEATURES_GROUP_PATH_ROOT,
        attributes: {}
    };
    await groupsService.createGroup(group, undefined, additionalHeaders);

    const childGroup:Group20Resource = {
        parentPath: GROUPSEARCH_LITE_FEATURES_GROUP_PATH_ROOT,
        name: GROUPSEARCH_LITE_FEATURES_GROUP_PATH_AA,
        attributes: {
            pair: 'black-black',
            position: '1'
        }
    };
    await groupsService.createGroup(childGroup, undefined, additionalHeaders);

    childGroup.name = GROUPSEARCH_LITE_FEATURES_GROUP_PATH_AB;
    childGroup.attributes.pair = 'black-white';
    childGroup.attributes.position = '2';
    await groupsService.createGroup(childGroup, undefined, additionalHeaders);

    childGroup.name = GROUPSEARCH_LITE_FEATURES_GROUP_PATH_BA;
    childGroup.attributes.pair = 'white-red';
    childGroup.attributes.position = '3';
    await groupsService.createGroup(childGroup, undefined, additionalHeaders);

    childGroup.name = GROUPSEARCH_LITE_FEATURES_GROUP_PATH_BB;
    childGroup.attributes.pair = 'red-white';
    childGroup.attributes.position = '4';
    await groupsService.createGroup(childGroup, undefined, additionalHeaders);

    // wait a short while for indexing to catch up
    return new Promise( resolve => setTimeout(resolve, 10000) );

});

Before({tags: '@teardown_groupSearch_lite_feature'}, async function () {
    await teardown_groupSearch_lite_feature();
});<|MERGE_RESOLUTION|>--- conflicted
+++ resolved
@@ -19,15 +19,10 @@
     TypeResource,
     Group20Resource,
     ProfilesService,
-<<<<<<< HEAD
-    ASSTLIBRARY_CLIENT_TYPES,
+    ASSETLIBRARY_CLIENT_TYPES,
     Device20Resource,
     RequestHeaders,
-} from '@cdf/assetlibrary-client';
-=======
-    ASSETLIBRARY_CLIENT_TYPES,
 } from '@cdf/assetlibrary-client/dist';
->>>>>>> f2b788fe
 import { sign } from 'jsonwebtoken';
 import {container} from '../di/inversify.config';
 
