--- conflicted
+++ resolved
@@ -11,7 +11,6 @@
  *  and limitations under the License.                                                                                *
  *********************************************************************************************************************/
 export interface CertificateRequestModel {
-<<<<<<< HEAD
 	action: Action;
 	deviceId: string;
 	certId: string;
@@ -39,13 +38,7 @@
 	country?: string;
 	emailAddress?: string;
 	daysExpiry?:number;	
-=======
-    action: Action;
-    deviceId: string;
-    certId: string;
-    csr?: string;
-    previousCertificateId?: string;
->>>>>>> 560d29bc
+
 }
 
 export interface CertificateResponseModel {
