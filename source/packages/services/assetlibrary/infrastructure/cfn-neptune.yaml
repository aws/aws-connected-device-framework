#-----------------------------------------------------------------------------------------------------------------------
#   Copyright Amazon.com Inc. or its affiliates. All Rights Reserved.
#
#  Licensed under the Apache License, Version 2.0 (the "License"). You may not use this file except in compliance
#  with the License. A copy of the License is located at
#
#      http://www.apache.org/licenses/LICENSE-2.0
#
#  or in the 'license' file accompanying this file. This file is distributed on an 'AS IS' BASIS, WITHOUT WARRANTIES
#  OR CONDITIONS OF ANY KIND, express or implied. See the License for the specific language governing permissions
#  and limitations under the License.
#-----------------------------------------------------------------------------------------------------------------------
Description: Base Template to create Neptune Stack inside a VPC

Parameters:
  Environment:
    Description:  Name of environment.  Used to name the created resources.
    Type: String
    MinLength: 1

  VpcId:
    Description: ID of VPC to deploy Neptune into
    Type: AWS::EC2::VPC::Id
  CDFSecurityGroupId:
    Description: ID of an existing security group to allow access to Neptune
    Type: AWS::EC2::SecurityGroup::Id
  PrivateSubNetIds:
    Description: Comma delimited list of private subnetIds to deploy Neptune into
    Type: List<AWS::EC2::Subnet::Id>
  DbInstanceType:
    Description: >
      Neptune DB instance type. The list of available instance types for your region can be found here: 
      https://aws.amazon.com/neptune/pricing/
    Type: String
    Default: db.r4.xlarge
<<<<<<< HEAD
    AllowedPattern: "^db\\.[tr]\\d+[a-z0-9]*\\.[a-z0-9]*$"
    ConstraintDescription: Must be a valid Neptune instance type. 
=======
    AllowedValues:
      - db.t3.medium
      - db.r4.large
      - db.r4.xlarge
      - db.r4.2xlarge
      - db.r4.4xlarge
      - db.r4.8xlarge
      - db.r5.large
      - db.r5.xlarge
      - db.r5.2xlarge
      - db.r5.4xlarge
      - db.r5.8xlarge
    ConstraintDescription: Must be a valid Neptune instance type.
>>>>>>> 99e1a6a7
  CreateDBReplicaInstance:
    Description: Create a read replica for MultiAZ?
    Type: String
    Default: 'false'
    AllowedValues:
    - 'true'
    - 'false'
  NeptuneQueryTimeout:
    Type: Number
    Default: 20000
    Description: Neptune Query Time out (in milliseconds)
  NeptuneEnableAuditLog:
    Type: Number
    Default: 1
    AllowedValues:
      - 0
      - 1
    Description: Enable Audit Log. 0 means disable and 1 means enable.
<<<<<<< HEAD
  NeptuneEnableStreams:
    Type: Number
    Default: 0
    AllowedValues:
      - 0
      - 1
    Description: Enable Neptune Streams. 0 means disable and 1 means enable. Must be enabled for Asset Library Enhanced Search.
  BackupRetentionDays:
    Type: Number
    Default: 1
    MinValue: 1
    MaxValue: 35
    Description: Days automated snapshots will be retained
=======
>>>>>>> 99e1a6a7
  IamAuthEnabled:
    Type: String
    Default: 'false'
    AllowedValues:
      - 'true'
      - 'false'
    Description: Enable IAM Auth for Neptune.
  SnapshotIdentifier:
    Type: String
    Description: Specifies the identifier for an existing DB cluster snapshot to restore. Refer to Neptune documentation on its use.
    Default: ''

  CdfService:
    Description: Service name to tag resources.
    Type: String
    Default: assetlibrary
  BackupRetentionPeriod:
    Description: Backup retention period (in days).  Must be between 1 - 35
    Type: String
    AllowedPattern: ([1-9]|[12][0-9]|3[0-5])
    Default: 15
  CustomResourceVPCLambdaArn:
    Description: Custom resource lambda arn
    Type: String
    MinLength: 1


Conditions:
  CreateDBReplicaInstance: !Equals [ !Ref CreateDBReplicaInstance, 'true' ]
  SnapshotIdentifierProvided: !Not [ !Equals [ !Ref SnapshotIdentifier, '' ]]

Resources:

  NeptuneEngineVersionCheck:
    Type: Custom::NeptuneEngineVersionCheck
    Version: 1.0
    Properties:
      ServiceToken:
        !Ref CustomResourceVPCLambdaArn
      DBClusterEndpoint:
        !GetAtt NeptuneDBCluster.Endpoint
    DependsOn:
      - NeptuneDBInstance

  NeptuneDBSubnetGroup:
    Type: 'AWS::Neptune::DBSubnetGroup'
    Properties:
      DBSubnetGroupDescription: !Sub 'CDF Asset Library (${Environment}) Neptune DB subnet group'
      SubnetIds: !Ref PrivateSubNetIds
      Tags:
        - Key: cdf_environment
          Value: !Ref Environment
        - Key: cdf_service
          Value: !Ref CdfService

  NeptuneSG:
    Type: 'AWS::EC2::SecurityGroup'
    Properties:
      VpcId: !Ref VpcId
      GroupDescription: !Sub 'CDF Asset Library (${Environment}) Neptune Access'
      Tags:
        - Key: cdf_environment
          Value: !Ref Environment
        - Key: cdf_service
          Value: !Ref CdfService

  NeptuneSGIngress:
    Type: AWS::EC2::SecurityGroupIngress
    Properties:
      GroupId: !Ref NeptuneSG
      Description: Neptune SG Self Ingress rule
      IpProtocol: tcp
      FromPort: 8182
      ToPort: 8182
      SourceSecurityGroupId: !Ref NeptuneSG

  NeptuneSGEgress:
    Type: 'AWS::EC2::SecurityGroupIngress'
    Properties:
      GroupId: !Ref NeptuneSG
      FromPort: 8182
      ToPort: 8182
      IpProtocol: tcp
      SourceSecurityGroupId: !Ref CDFSecurityGroupId
      Description: Allow access from default security group

  NeptuneEC2InstanceProfile:
    Type: 'AWS::IAM::InstanceProfile'
    Properties:
      Path: /
      Roles:
        - !Ref NeptuneEC2ClientRole

  NeptuneEC2ClientRole:
    Type: 'AWS::IAM::Role'
    Properties:
      AssumeRolePolicyDocument:
        Version: 2012-10-17
        Statement:
          - Effect: Allow
            Principal:
              Service:
                - ec2.amazonaws.com
            Action:
              - 'sts:AssumeRole'
      Path: /
      Tags:
        - Key: cdf_environment
          Value: !Ref Environment
        - Key: cdf_service
          Value: !Ref CdfService

  NeptuneAccessPolicy:
    Type: 'AWS::IAM::Policy'
    Properties:
      PolicyName: NeptuneAccessPolicy
      PolicyDocument:
        Statement:
          - Effect: Allow
            Action:
              - 'rds:*'
              - 'iam:GetAccountSummary'
              - 'iam:ListAccountAliases'
              - 'iam:PassRole'
            Resource: '*'
      Roles:
        - !Ref NeptuneEC2ClientRole

  NeptuneIAMAuthPolicy:
    Type: 'AWS::IAM::Policy'
    Properties:
      PolicyName: NeptuneIAMAuthPolicy
      PolicyDocument:
        Statement:
          - Effect: Allow
            Action:
              - 'neptune-db:connect'
            Resource: !Join 
              - ':'
              - - 'arn:aws:neptune-db'
                - !Ref 'AWS::Region'
                - !Ref 'AWS::AccountId'
                - !GetAtt 
                  - NeptuneDBCluster
                  - ClusterResourceId
                - '*'
      Roles:
        - !Ref NeptuneEC2ClientRole

  NeptuneLoadFromS3Role:
    Type: 'AWS::IAM::Role'
    Properties:
      AssumeRolePolicyDocument:
        Version: 2012-10-17
        Statement:
          - Effect: Allow
            Principal:
              Service:
                - rds.amazonaws.com
            Action:
              - 'sts:AssumeRole'
      Path: /
      Tags:
        - Key: cdf_environment
          Value: !Ref Environment
        - Key: cdf_service
          Value: !Ref CdfService

  NeptuneLoadFromS3Policy:
    Type: 'AWS::IAM::Policy'
    Properties:
      PolicyName: NeptuneLoadFromS3Policy
      PolicyDocument:
        Statement:
          - Effect: Allow
            Action:
              - 's3:Get*'
              - 's3:List*'
            Resource: 'arn:aws:s3:::*'
      Roles:
        - !Ref NeptuneLoadFromS3Role

  NeptuneDBClusterParameterGroup:
    Type: 'AWS::Neptune::DBClusterParameterGroup'
    Properties:
      Family: neptune1
      Description: CDF parameters
      Parameters:
        neptune_enable_audit_log: !Ref NeptuneEnableAuditLog
        neptune_streams: !Ref NeptuneEnableStreams
      Tags:
        - Key: cdf_environment
          Value: !Ref Environment
        - Key: cdf_service
          Value: !Ref CdfService

  NeptuneDBParameterGroup:
    Type: 'AWS::Neptune::DBParameterGroup'
    Properties:
      Family: neptune1
      Description: CDF parameters
      Parameters:
        neptune_query_timeout: !Ref NeptuneQueryTimeout
      Tags:
        - Key: cdf_environment
          Value: !Ref Environment
        - Key: cdf_service
          Value: !Ref CdfService

  NeptuneDBCluster:
    Type: 'AWS::Neptune::DBCluster'
    DeletionPolicy: Snapshot
    UpdateReplacePolicy: Snapshot
    Properties:
      DBSubnetGroupName: !Ref NeptuneDBSubnetGroup
      VpcSecurityGroupIds:
        - !Ref NeptuneSG
      DBClusterParameterGroupName: !Ref NeptuneDBClusterParameterGroup
      IamAuthEnabled: !Ref IamAuthEnabled
      StorageEncrypted: true
      BackupRetentionPeriod: !Ref BackupRetentionPeriod
      SnapshotIdentifier:
        Fn::If:
          - SnapshotIdentifierProvided
          - !Ref SnapshotIdentifier
          - Ref: AWS::NoValue
      Tags:
        - Key: cdf_environment
          Value: !Ref Environment
        - Key: cdf_service
          Value: !Ref CdfService

  NeptuneDBInstance:
    Type: 'AWS::Neptune::DBInstance'
    Properties:
      DBClusterIdentifier: !Ref NeptuneDBCluster
      DBInstanceClass: !Ref DbInstanceType
      DBParameterGroupName: !Ref NeptuneDBParameterGroup
      Tags:
        - Key: cdf_environment
          Value: !Ref Environment
        - Key: cdf_service
          Value: !Ref CdfService

  NeptuneDBReplicaInstance:
    Type: 'AWS::Neptune::DBInstance'
    Condition: CreateDBReplicaInstance
    Properties:
      DBClusterIdentifier: !Ref NeptuneDBCluster
      DBInstanceClass: !Ref DbInstanceType
      Tags:
        - Key: cdf_environment
          Value: !Ref Environment
        - Key: cdf_service
          Value: !Ref CdfService
    DependsOn:
      - NeptuneDBInstance

Outputs:
  DBClusterId:
    Description: Neptune Cluster Identifier
    Value: !Ref NeptuneDBCluster
  DBSubnetGroupId:
    Description: Neptune DBSubnetGroup Identifier
    Value: !Ref NeptuneDBSubnetGroup
  DBClusterResourceId:
    Description: Neptune Cluster Resource Identifier
    Value: !GetAtt 
      - NeptuneDBCluster
      - ClusterResourceId
  DBClusterEndpoint:
    Description: Master Endpoint for Neptune Cluster
    Value: !GetAtt 
      - NeptuneDBCluster
      - Endpoint
    Export: 
      Name: !Sub "cdf-assetlibrary-neptune-${Environment}-DBClusterEndpoint"
  DBInstanceEndpoint:
    Description: Master Instance Endpoint
    Value: !GetAtt 
      - NeptuneDBInstance
      - Endpoint
  DBReplicaInstanceEndpoint:
    Description: ReadReplica Instance Endpoint
    Condition: CreateDBReplicaInstance
    Value: !GetAtt 
      - NeptuneDBReplicaInstance
      - Endpoint
  SparqlEndpoint:
    Description: Sparql Endpoint for Neptune
    Value: !Join 
      - ''
      - - 'http://'
        - !GetAtt 
          - NeptuneDBCluster
          - Endpoint
        - ':'
        - !GetAtt 
          - NeptuneDBCluster
          - Port
        - /sparql
    Export: 
      Name: !Sub "cdf-assetlibrary-neptune-${Environment}-SparqlEndpoint"
  GremlinEndpoint:
    Description: Gremlin Endpoint for Neptune
    Value: !Join 
      - ''
      - - 'wss://'
        - !GetAtt 
          - NeptuneDBCluster
          - Endpoint
        - ':'
        - !GetAtt 
          - NeptuneDBCluster
          - Port
        - /gremlin
    Export: 
      Name: !Sub "cdf-assetlibrary-neptune-${Environment}-GremlinEndpoint"
  LoaderEndpoint:
    Description: Loader Endpoint for Neptune
    Value: !Join 
      - ''
      - - 'http://'
        - !GetAtt 
          - NeptuneDBCluster
          - Endpoint
        - ':'
        - !GetAtt 
          - NeptuneDBCluster
          - Port
        - /loader
    Export: 
      Name: !Sub "cdf-assetlibrary-neptune-${Environment}-LoaderEndpoint"
  DBClusterReadEndpoint:
    Description: DB cluster Read Endpoint
    Value: !GetAtt 
      - NeptuneDBCluster
      - ReadEndpoint
    Export: 
      Name: !Sub "cdf-assetlibrary-neptune-${Environment}-DBClusterReadEndpoint"
  DBClusterPort:
    Description: Port for the Neptune Cluster
    Value: !GetAtt 
      - NeptuneDBCluster
      - Port
    Export: 
      Name: !Sub "cdf-assetlibrary-neptune-${Environment}-DBClusterPort"
  NeptuneLoadFromS3IAMRoleArn:
    Description: IAM Role for loading data in Neptune
    Value: !GetAtt 
      - NeptuneLoadFromS3Role
      - Arn
  NeptuneIamAuthRole:
    Description: IAM Role for IAM Auth
    Value: !Ref NeptuneEC2ClientRole
  NeptuneSecurityGroupID:
    Description: Neptune security group
    Value: !Ref NeptuneSG
    Export: 
      Name: !Sub "cdf-assetlibrary-neptune-${Environment}-NeptuneSecurityGroupID"<|MERGE_RESOLUTION|>--- conflicted
+++ resolved
@@ -33,24 +33,8 @@
       https://aws.amazon.com/neptune/pricing/
     Type: String
     Default: db.r4.xlarge
-<<<<<<< HEAD
     AllowedPattern: "^db\\.[tr]\\d+[a-z0-9]*\\.[a-z0-9]*$"
     ConstraintDescription: Must be a valid Neptune instance type. 
-=======
-    AllowedValues:
-      - db.t3.medium
-      - db.r4.large
-      - db.r4.xlarge
-      - db.r4.2xlarge
-      - db.r4.4xlarge
-      - db.r4.8xlarge
-      - db.r5.large
-      - db.r5.xlarge
-      - db.r5.2xlarge
-      - db.r5.4xlarge
-      - db.r5.8xlarge
-    ConstraintDescription: Must be a valid Neptune instance type.
->>>>>>> 99e1a6a7
   CreateDBReplicaInstance:
     Description: Create a read replica for MultiAZ?
     Type: String
@@ -69,7 +53,6 @@
       - 0
       - 1
     Description: Enable Audit Log. 0 means disable and 1 means enable.
-<<<<<<< HEAD
   NeptuneEnableStreams:
     Type: Number
     Default: 0
@@ -77,14 +60,6 @@
       - 0
       - 1
     Description: Enable Neptune Streams. 0 means disable and 1 means enable. Must be enabled for Asset Library Enhanced Search.
-  BackupRetentionDays:
-    Type: Number
-    Default: 1
-    MinValue: 1
-    MaxValue: 35
-    Description: Days automated snapshots will be retained
-=======
->>>>>>> 99e1a6a7
   IamAuthEnabled:
     Type: String
     Default: 'false'
