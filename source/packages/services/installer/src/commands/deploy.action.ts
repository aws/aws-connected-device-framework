import chalk from "chalk";
import inquirer from "inquirer";
import clone from "just-clone";
import { Listr, ListrTask } from "listr2";
import { Answers } from "../models/answers";
import { loadModules, Module, ModuleName } from "../models/modules";
import { getCurrentAwsAccountId } from "../prompts/account.prompt";
import {
  buildServicesList,
  chooseServicesPrompt,
  confirmServicesPrompt,
  expandModuleList,
  topologicallySortModules,
} from "../prompts/modules.prompt";
import { chooseS3BucketPrompt } from "../prompts/s3.prompt";
import { AnswersStorage } from "../utils/answersStorage";
import { isValidTagKey, isValidTagValue, TagsList } from "../utils/tags";

let modules: Module[];



async function deployAction(
  environment: string,
  region: string,
  options: unknown
): Promise<void> {
  modules = loadModules(environment);

  const accountId = await getCurrentAwsAccountId(region);

  const answersStorage = new AnswersStorage(accountId, region, environment);

  let answers: Answers;

  const configFile = options["config"]

  if (configFile === undefined) {
    answers = await configWizard(environment, region);
  } else {
    answers = await answersStorage.loadFromFile(configFile);
  }

  if (options["dryrun"] !== undefined) {
    // Dry run only produced the config without running the deployment
    answers = await cleanUpConfig(answers)
    answersStorage.save(answers);
    return;
  }

  /**
   * start the deployment...
   */
  const startedAt = new Date().getTime();
  console.log(chalk.green("\nStarting the deployment...\n"));

  const grouped = topologicallySortModules(
    modules,
    answers.modules.expandedIncludingOptional,
    false
  );

  for (const layer of grouped) {
    // e.g. ['apigw', 'openssl'] of [['apigw', 'openssl'],['provisioning']]
    const layerTasks: ListrTask[] = [];
    for (const name of layer) {
      // e.g. 'apigw' of ['apigw', 'openssl']
      const m = modules.find((m) => m.name === name);
      if (m === undefined) {
        throw new Error(`Module ${name} not found!`);
      }
      if (m.install) {
        if (answers.modules.expandedMandatory.includes(m.name) || answers.modules.list.includes(m.name)) {
          const [_, subTasks] = await m.install(answers);
          if (subTasks?.length > 0) {
            layerTasks.push({
              title: m.friendlyName,
              task: (_, parentTask): Listr =>
                parentTask.newListr(subTasks, { concurrent: false }),
            });
          }
        }
      } else {
        throw new Error(`Module ${name} has no install functionality defined!`);
      }
      
    }

    const listr = new Listr(layerTasks, { concurrent: true });
    await listr.run();
  }

  // Remove unnecessary answers
<<<<<<< HEAD
  delete answers.bulkCerts?.suppliers.list;
  delete answers.bulkCerts?.setSupplier;
  delete answers.bulkCerts?.caAlias;
  delete answers.bulkCerts?.caValue;
=======
  answers = await cleanUpConfig(answers)
>>>>>>> 8e2ed130
  answersStorage.save(answers);


  const finishedAt = new Date().getTime();
  const took = (finishedAt - startedAt) / 1000;

  console.log(chalk.bgGreen(`\nDeployment complete! (${took}s)\n`));
}

async function configWizard(
  environment: string,
  region: string
): Promise<Answers> {
  const accountId = await getCurrentAwsAccountId(region);
  const accountConfirmation = await inquirer.prompt([
    {
      message: `Detected account ${chalk.blue(
        accountId
      )} based on credentials in use. Is this correct?`,
      type: "confirm",
      name: "confirm",
      default: true,
    },
  ]);
  if (accountConfirmation.confirm === false) {
    console.log(
      chalk.red(
        "\nAborting deployment. Please ensure you are running the installer with the correct credentials.\n"
      )
    );
    throw new Error("Aborted");
  }

  const answersStorage = new AnswersStorage(accountId, region, environment);

  let answers: Answers = answersStorage.loadFromDefaultPath();
  answersStorage.save(answers);

  // reset answers that are specific to each deployment run, such as confirmations for deployments to continue
  delete answers.modules?.confirm;
  delete answers.modules?.expandedMandatory;
  delete answers.modules?.expandedIncludingOptional;

  const previouslyChosenModulesSet = new Set([...answers.modules?.list ?? [], ...answers.modules?.expandedMandatory ?? [], ...answers.modules?.expandedIncludingOptional ?? []])

  // obtain list of service modules to choose from to deploy
  const servicesList = buildServicesList(modules, answers.modules?.list);
  answers = await inquirer.prompt(
    [chooseServicesPrompt(servicesList), confirmServicesPrompt(modules)],
    answers
  );

  answersStorage.save(answers);

  if ((answers.modules?.confirm ?? false) === false) {
    console.log(chalk.bgRed("Aborted!"));
    throw new Error("Aborted");
  }

  // based on selected service modules, obtain full list of service and infrastructure modules to configure and install based on configured dependencies
  answers.modules.expandedMandatory = expandModuleList(
    modules,
    answers.modules.list,
    false
  );

  answers.modules.expandedIncludingOptional = expandModuleList(
    modules,
    answers.modules.list,
    true
  );

  const newlyChosenModulesSet = new Set([...answers.modules?.list ?? [], ...answers.modules?.expandedMandatory ?? [], ...answers.modules?.expandedIncludingOptional ?? []])

  for (const module of previouslyChosenModulesSet) {
    if (!newlyChosenModulesSet.has(module as ModuleName)) {
      // answer for modules that are unchecked will be deleted
      delete answers[`${module}`]
    }
  }

  const expandedFriendlyNames = modules
    .filter((m) => answers.modules.expandedIncludingOptional.includes(m.name))
    .map((m) => m.friendlyName);
  console.log(
    chalk.green(
      `\nIncluding dependencies, the full list of modules to be evaluated is:\n${expandedFriendlyNames
        .map((m) => `   - ${m}`)
        .join("\n")}\n`
    )
  );

  // TODO: verify that bundles exist for all the selected modules
  answers = await inquirer.prompt(
    [
      chooseS3BucketPrompt(
        "Provide the name of an existing S3 bucket to store artifacts for this CDF environment:",
        "s3.bucket",
        answers.s3?.bucket
      ),
      {
        message: `Enter custom tags to be applied to all resources created for this CDF environment. You can enter up to 48 tags in the format key1;val1;key2;val2;...`,
        type: 'input',
        name: 'customTags',
        default: answers.customTags ?? '',
        askAnswered: true,
        validate(answer: string) {
          let tagsList: TagsList;
          try {
            tagsList = new TagsList(answer);
          }
          catch {
            return `Please enter tags in the format key1;val1;key2;val2;... There must be an even number of keys/values.`;
          }
          if (tagsList.length > 48*2) {
            return `You entered ${tagsList.length} tags but the maximum is 48. The CloudFormation service limit is 50, CDF always includes cdf_environment and cdf_service.`
          }
          for (let idx=0; idx<tagsList.length; idx++) {
            const tag = tagsList.tags[idx];
            if (tag.key === 'cdf_environment' || tag.key == 'cdf_service') {
              return 'The tags cdf_environment and cdf_service are always included and cannot be specified as custom tags.';
            }
            if (! isValidTagKey(tag.key)) {
              return `"${tag.key}" is not a valid tag key. Tag keys can contain up to 128 characters, numbers, and any of +\\-=._:@. Keys must not start with "aws:" or equal ".", "..", "_index", or the empty string. See also https://docs.aws.amazon.com/AWSEC2/latest/UserGuide/Using_Tags.html#tag-restrictions`;
            }
            if (! isValidTagValue(tag.value)) {
              return `"${tag.value}" is not a valid tag value. Tag keys can contain up to 256 characters, numbers, spaces, and any of +\\-=._:/@. Values should not start or end with a space. See also: https://docs.aws.amazon.com/AWSEC2/latest/UserGuide/Using_Tags.html#tag-restrictions`;
            }
          }

          return true;
        },
      }
    ],
    answers
  );

  answersStorage.save(answers);

  let optionalModuleAdded = true

  const answeredModule: { [key: string]: boolean } = {}

  while (optionalModuleAdded) {
    const originalExpandedMandatory = clone(answers.modules.expandedMandatory)

    const mandatoryGrouped = topologicallySortModules(
      modules,
      answers.modules.expandedMandatory
    );

    for (const layer of mandatoryGrouped) {
      for (const name of layer) {
        const m = modules.find((m) => m.name === name);
        if (m.prompts && !answeredModule[name]) {
          console.log(chalk.yellow(`\n${m.friendlyName}...`));
          answers = await m.prompts(answers);
          answersStorage.save(answers);
          answeredModule[name] = true
        }
      }
    }

    optionalModuleAdded = originalExpandedMandatory.length !== answers.modules.expandedMandatory.length;
  }

  console.log(
    chalk.green(
      `Configuration has been saved to '${answersStorage.getConfigurationFilePath()}'.\nIt is highly recommended that you store this configuration under source control to automate future deployments.`
    )
  );

  return answers;
}

async function cleanUpConfig(answers:Answers): Promise<Answers> {
  // Remove unnecessary answers
  if(answers && answers.hasOwnProperty("bulkCerts")) {
   if(answers.bulkCerts.hasOwnProperty("suppliers") && answers.bulkCerts.suppliers.hasOwnProperty("list")){
     delete answers.bulkCerts.suppliers.list;
   }
   if(answers.bulkCerts.hasOwnProperty("setSupplier")){
     delete answers.bulkCerts.setSupplier;
   }
   if(answers.bulkCerts.hasOwnProperty("caAlias")){
     delete answers.bulkCerts.caAlias;
   }
   if(answers.bulkCerts.hasOwnProperty("caValue")){
     delete answers.bulkCerts.caValue;
   }
 }
 return answers;
 }

export default deployAction;<|MERGE_RESOLUTION|>--- conflicted
+++ resolved
@@ -91,14 +91,7 @@
   }
 
   // Remove unnecessary answers
-<<<<<<< HEAD
-  delete answers.bulkCerts?.suppliers.list;
-  delete answers.bulkCerts?.setSupplier;
-  delete answers.bulkCerts?.caAlias;
-  delete answers.bulkCerts?.caValue;
-=======
   answers = await cleanUpConfig(answers)
->>>>>>> 8e2ed130
   answersStorage.save(answers);
 
 
