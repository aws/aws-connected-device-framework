import chalk from "chalk";
import inquirer from "inquirer";
import clone from "just-clone";
import { Listr, ListrTask } from "listr2";
import { Answers } from "../models/answers";
import { loadModules, Module, ModuleName } from "../models/modules";
import { getCurrentAwsAccountId } from "../prompts/account.prompt";
import {
  buildServicesList,
  chooseServicesPrompt,
  confirmServicesPrompt,
  expandModuleList,
  topologicallySortModules,
} from "../prompts/modules.prompt";
import { chooseS3BucketPrompt } from "../prompts/s3.prompt";
import { AnswersStorage } from "../utils/answersStorage";
import { isValidTagKey, isValidTagValue, TagsList } from "../utils/tags";

let modules: Module[];

async function deployAction(
  environment: string,
  region: string,
  options: unknown
): Promise<void> {
  modules = loadModules(environment);

  const accountId = await getCurrentAwsAccountId(region);

  const answersStorage = new AnswersStorage(accountId, region, environment);

  let answers: Answers;

  const configFile = options["config"]

  if (configFile === undefined) {
    answers = await configWizard(environment, region);
  } else {
    answers = await answersStorage.loadFromFile(configFile);
  }

  if (options["dryrun"] !== undefined) {
    // Dry run only produced the config without running the deployment

    // Remove unnecessary answers
<<<<<<< HEAD
    if(answers && answers.hasOwnProperty("bulkCerts")) {
      if(answers.bulkCerts.hasOwnProperty("suppliers") && answers.bulkCerts.suppliers.hasOwnProperty("list")){
        delete answers.bulkCerts.suppliers.list;
      }
      if(answers.bulkCerts.hasOwnProperty("setSupplier")){
        delete answers.bulkCerts.setSupplier;
      }
      if(answers.bulkCerts.hasOwnProperty("caAlias")){
        delete answers.bulkCerts.caAlias;
      }
      if(answers.bulkCerts.hasOwnProperty("caValue")){
        delete answers.bulkCerts.caValue;
      }
=======
    if(answers !== undefined && answers.bulkCerts !== undefined) {
      delete answers.bulkCerts?.suppliers?.list;
      delete answers.bulkCerts?.setSupplier;
      delete answers.bulkCerts?.caAlias;
      delete answers.bulkCerts?.caValue;
>>>>>>> a321b41b
      answersStorage.save(answers);
    }
    return;
  }

  /**
   * start the deployment...
   */
  const startedAt = new Date().getTime();
  console.log(chalk.green("\nStarting the deployment...\n"));

  const grouped = topologicallySortModules(
    modules,
    answers.modules.expandedIncludingOptional,
    false
  );

  for (const layer of grouped) {
    // e.g. ['apigw', 'openssl'] of [['apigw', 'openssl'],['provisioning']]
    const layerTasks: ListrTask[] = [];
    for (const name of layer) {
      // e.g. 'apigw' of ['apigw', 'openssl']
      const m = modules.find((m) => m.name === name);
      if (m === undefined) {
        throw new Error(`Module ${name} not found!`);
      }
      if (m.install) {
        if (answers.modules.expandedMandatory.includes(m.name) || answers.modules.list.includes(m.name)) {
          const [_, subTasks] = await m.install(answers);
          if (subTasks?.length > 0) {
            layerTasks.push({
              title: m.friendlyName,
              task: (_, parentTask): Listr =>
                parentTask.newListr(subTasks, { concurrent: false }),
            });
          }
        }
      } else {
        throw new Error(`Module ${name} has no install functionality defined!`);
      }
      
    }

    const listr = new Listr(layerTasks, { concurrent: true });
    await listr.run();
  }

  // Remove unnecessary answers
  if(answers && answers.hasOwnProperty("bulkCerts")) {
    if(answers.bulkCerts.hasOwnProperty("suppliers") && answers.bulkCerts.suppliers.hasOwnProperty("list")){
      delete answers.bulkCerts.suppliers.list;
    }
    if(answers.bulkCerts.hasOwnProperty("setSupplier")){
      delete answers.bulkCerts.setSupplier;
    }
    if(answers.bulkCerts.hasOwnProperty("caAlias")){
      delete answers.bulkCerts.caAlias;
    }
    if(answers.bulkCerts.hasOwnProperty("caValue")){
      delete answers.bulkCerts.caValue;
    }
    answersStorage.save(answers);
  }


  const finishedAt = new Date().getTime();
  const took = (finishedAt - startedAt) / 1000;

  console.log(chalk.bgGreen(`\nDeployment complete! (${took}s)\n`));
}

async function configWizard(
  environment: string,
  region: string
): Promise<Answers> {
  const accountId = await getCurrentAwsAccountId(region);
  const accountConfirmation = await inquirer.prompt([
    {
      message: `Detected account ${chalk.blue(
        accountId
      )} based on credentials in use. Is this correct?`,
      type: "confirm",
      name: "confirm",
      default: true,
    },
  ]);
  if (accountConfirmation.confirm === false) {
    console.log(
      chalk.red(
        "\nAborting deployment. Please ensure you are running the installer with the correct credentials.\n"
      )
    );
    throw new Error("Aborted");
  }

  const answersStorage = new AnswersStorage(accountId, region, environment);

  let answers: Answers = answersStorage.loadFromDefaultPath();
  answersStorage.save(answers);

  // reset answers that are specific to each deployment run, such as confirmations for deployments to continue
  delete answers.modules?.confirm;
  delete answers.modules?.expandedMandatory;
  delete answers.modules?.expandedIncludingOptional;

  const previouslyChosenModulesSet = new Set([...answers.modules?.list ?? [], ...answers.modules?.expandedMandatory ?? [], ...answers.modules?.expandedIncludingOptional ?? []])

  // obtain list of service modules to choose from to deploy
  const servicesList = buildServicesList(modules, answers.modules?.list);
  answers = await inquirer.prompt(
    [chooseServicesPrompt(servicesList), confirmServicesPrompt(modules)],
    answers
  );

  answersStorage.save(answers);

  if ((answers.modules?.confirm ?? false) === false) {
    console.log(chalk.bgRed("Aborted!"));
    throw new Error("Aborted");
  }

  // based on selected service modules, obtain full list of service and infrastructure modules to configure and install based on configured dependencies
  answers.modules.expandedMandatory = expandModuleList(
    modules,
    answers.modules.list,
    false
  );

  answers.modules.expandedIncludingOptional = expandModuleList(
    modules,
    answers.modules.list,
    true
  );

  const newlyChosenModulesSet = new Set([...answers.modules?.list ?? [], ...answers.modules?.expandedMandatory ?? [], ...answers.modules?.expandedIncludingOptional ?? []])

  for (const module of previouslyChosenModulesSet) {
    if (!newlyChosenModulesSet.has(module as ModuleName)) {
      // answer for modules that are unchecked will be deleted
      delete answers[`${module}`]
    }
  }

  const expandedFriendlyNames = modules
    .filter((m) => answers.modules.expandedIncludingOptional.includes(m.name))
    .map((m) => m.friendlyName);
  console.log(
    chalk.green(
      `\nIncluding dependencies, the full list of modules to be evaluated is:\n${expandedFriendlyNames
        .map((m) => `   - ${m}`)
        .join("\n")}\n`
    )
  );

  // TODO: verify that bundles exist for all the selected modules
  answers = await inquirer.prompt(
    [
      chooseS3BucketPrompt(
        "Provide the name of an existing S3 bucket to store artifacts for this CDF environment:",
        "s3.bucket",
        answers.s3?.bucket
      ),
      {
        message: `Enter custom tags to be applied to all resources created for this CDF environment. You can enter up to 48 tags in the format key1;val1;key2;val2;...`,
        type: 'input',
        name: 'customTags',
        default: answers.customTags ?? '',
        askAnswered: true,
        validate(answer: string) {
          let tagsList: TagsList;
          try {
            tagsList = new TagsList(answer);
          }
          catch {
            return `Please enter tags in the format key1;val1;key2;val2;... There must be an even number of keys/values.`;
          }
          if (tagsList.length > 48*2) {
            return `You entered ${tagsList.length} tags but the maximum is 48. The CloudFormation service limit is 50, CDF always includes cdf_environment and cdf_service.`
          }
          for (let idx=0; idx<tagsList.length; idx++) {
            const tag = tagsList.tags[idx];
            if (tag.key === 'cdf_environment' || tag.key == 'cdf_service') {
              return 'The tags cdf_environment and cdf_service are always included and cannot be specified as custom tags.';
            }
            if (! isValidTagKey(tag.key)) {
              return `"${tag.key}" is not a valid tag key. Tag keys can contain up to 128 characters, numbers, and any of +\\-=._:@. Keys must not start with "aws:" or equal ".", "..", "_index", or the empty string. See also https://docs.aws.amazon.com/AWSEC2/latest/UserGuide/Using_Tags.html#tag-restrictions`;
            }
            if (! isValidTagValue(tag.value)) {
              return `"${tag.value}" is not a valid tag value. Tag keys can contain up to 256 characters, numbers, spaces, and any of +\\-=._:/@. Values should not start or end with a space. See also: https://docs.aws.amazon.com/AWSEC2/latest/UserGuide/Using_Tags.html#tag-restrictions`;
            }
          }

          return true;
        },
      }
    ],
    answers
  );

  answersStorage.save(answers);

  let optionalModuleAdded = true

  const answeredModule: { [key: string]: boolean } = {}

  while (optionalModuleAdded) {
    const originalExpandedMandatory = clone(answers.modules.expandedMandatory)

    const mandatoryGrouped = topologicallySortModules(
      modules,
      answers.modules.expandedMandatory
    );

    for (const layer of mandatoryGrouped) {
      for (const name of layer) {
        const m = modules.find((m) => m.name === name);
        if (m.prompts && !answeredModule[name]) {
          console.log(chalk.yellow(`\n${m.friendlyName}...`));
          answers = await m.prompts(answers);
          answersStorage.save(answers);
          answeredModule[name] = true
        }
      }
    }

    optionalModuleAdded = originalExpandedMandatory.length !== answers.modules.expandedMandatory.length;
  }

  console.log(
    chalk.green(
      `Configuration has been saved to '${answersStorage.getConfigurationFilePath()}'.\nIt is highly recommended that you store this configuration under source control to automate future deployments.`
    )
  );

  return answers;
}

export default deployAction;<|MERGE_RESOLUTION|>--- conflicted
+++ resolved
@@ -18,6 +18,8 @@
 
 let modules: Module[];
 
+
+
 async function deployAction(
   environment: string,
   region: string,
@@ -41,31 +43,8 @@
 
   if (options["dryrun"] !== undefined) {
     // Dry run only produced the config without running the deployment
-
-    // Remove unnecessary answers
-<<<<<<< HEAD
-    if(answers && answers.hasOwnProperty("bulkCerts")) {
-      if(answers.bulkCerts.hasOwnProperty("suppliers") && answers.bulkCerts.suppliers.hasOwnProperty("list")){
-        delete answers.bulkCerts.suppliers.list;
-      }
-      if(answers.bulkCerts.hasOwnProperty("setSupplier")){
-        delete answers.bulkCerts.setSupplier;
-      }
-      if(answers.bulkCerts.hasOwnProperty("caAlias")){
-        delete answers.bulkCerts.caAlias;
-      }
-      if(answers.bulkCerts.hasOwnProperty("caValue")){
-        delete answers.bulkCerts.caValue;
-      }
-=======
-    if(answers !== undefined && answers.bulkCerts !== undefined) {
-      delete answers.bulkCerts?.suppliers?.list;
-      delete answers.bulkCerts?.setSupplier;
-      delete answers.bulkCerts?.caAlias;
-      delete answers.bulkCerts?.caValue;
->>>>>>> a321b41b
-      answersStorage.save(answers);
-    }
+    answers = await cleanUpConfig(answers)
+    answersStorage.save(answers);
     return;
   }
 
@@ -112,21 +91,8 @@
   }
 
   // Remove unnecessary answers
-  if(answers && answers.hasOwnProperty("bulkCerts")) {
-    if(answers.bulkCerts.hasOwnProperty("suppliers") && answers.bulkCerts.suppliers.hasOwnProperty("list")){
-      delete answers.bulkCerts.suppliers.list;
-    }
-    if(answers.bulkCerts.hasOwnProperty("setSupplier")){
-      delete answers.bulkCerts.setSupplier;
-    }
-    if(answers.bulkCerts.hasOwnProperty("caAlias")){
-      delete answers.bulkCerts.caAlias;
-    }
-    if(answers.bulkCerts.hasOwnProperty("caValue")){
-      delete answers.bulkCerts.caValue;
-    }
-    answersStorage.save(answers);
-  }
+  answers = await cleanUpConfig(answers)
+  answersStorage.save(answers);
 
 
   const finishedAt = new Date().getTime();
@@ -301,4 +267,23 @@
   return answers;
 }
 
+async function cleanUpConfig(answers:Answers): Promise<Answers> {
+  // Remove unnecessary answers
+  if(answers && answers.hasOwnProperty("bulkCerts")) {
+   if(answers.bulkCerts.hasOwnProperty("suppliers") && answers.bulkCerts.suppliers.hasOwnProperty("list")){
+     delete answers.bulkCerts.suppliers.list;
+   }
+   if(answers.bulkCerts.hasOwnProperty("setSupplier")){
+     delete answers.bulkCerts.setSupplier;
+   }
+   if(answers.bulkCerts.hasOwnProperty("caAlias")){
+     delete answers.bulkCerts.caAlias;
+   }
+   if(answers.bulkCerts.hasOwnProperty("caValue")){
+     delete answers.bulkCerts.caValue;
+   }
+ }
+ return answers;
+ }
+
 export default deployAction;