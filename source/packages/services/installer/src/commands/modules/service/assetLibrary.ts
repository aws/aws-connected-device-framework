--- conflicted
+++ resolved
@@ -1,6 +1,3 @@
-<<<<<<< HEAD
-import { Answers, AssetLibraryMode } from '../../../models/answers';
-=======
 /*********************************************************************************************************************
  *  Copyright Amazon.com Inc. or its affiliates. All Rights Reserved.                                           *
  *                                                                                                                    *
@@ -13,8 +10,7 @@
  *  OR CONDITIONS OF ANY KIND, express or implied. See the License for the specific language governing permissions    *
  *  and limitations under the License.                                                                                *
  *********************************************************************************************************************/
-import { Answers } from '../../../models/answers';
->>>>>>> 1e6d4cc9
+ import { Answers, AssetLibraryMode } from '../../../models/answers';
 import { ListrTask } from 'listr2';
 import { ModuleName, RestModule, PostmanEnvironment } from '../../../models/modules';
 import { ConfigBuilder } from '../../../utils/configBuilder';
@@ -26,10 +22,16 @@
 import { applicationConfigurationPrompt } from '../../../prompts/applicationConfiguration.prompt';
 import { deleteStack, getStackOutputs, getStackParameters } from '../../../utils/cloudformation.util';
 import { enableAutoScaling, provisionedConcurrentExecutions } from '../../../prompts/autoscaling.prompt';
-<<<<<<< HEAD
+import { getNeptuneInstancetypeList } from '../../../utils/instancetypes';
 import { IAMClient, CreateServiceLinkedRoleCommand, GetRoleCommand } from '@aws-sdk/client-iam';
-=======
-import { getNeptuneInstancetypeList } from '../../../utils/instancetypes';
+
+export function modeRequiresNeptune(mode: string): boolean {
+  return mode === AssetLibraryMode.Full || mode === AssetLibraryMode.Enhanced;
+}
+
+export function modeRequiresOpenSearch(mode: string): boolean {
+  return mode === AssetLibraryMode.Enhanced;
+}
 
 // CDF does not specify a Neptune engine version in its Cloudformation templates. When updating a CDF
 // deployment, the existing Neptune engine version remains unchanged, for new deployments the Neptune
@@ -40,21 +42,9 @@
 // This value is ignored if it is not included in the list of instance types returned by the
 // AWS.RDS.DescribeOrderableDBInstanceOptions API.
 const DEFAULT_NEPTUNE_INSTANCE_TYPE = 'db.r5.xlarge';
->>>>>>> 1e6d4cc9
-
-export function modeRequiresNeptune(mode: string): boolean {
-  return mode === AssetLibraryMode.Full || mode === AssetLibraryMode.Enhanced;
-}
-
-export function modeRequiresOpenSearch(mode: string): boolean {
-  return mode === AssetLibraryMode.Enhanced;
-}
-
-<<<<<<< HEAD
+
 export class AssetLibraryInstaller implements RestModule {
 
-=======
->>>>>>> 1e6d4cc9
   public readonly friendlyName = 'Asset Library';
   public readonly name = 'assetLibrary';
 
