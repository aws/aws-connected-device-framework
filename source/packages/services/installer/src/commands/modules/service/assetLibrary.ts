--- conflicted
+++ resolved
@@ -22,8 +22,8 @@
 import { deleteStack, getStackOutputs, getStackParameters, packageAndDeployStack, packageAndUploadTemplate } from '../../../utils/cloudformation.util';
 import { enableAutoScaling, provisionedConcurrentExecutions } from '../../../prompts/autoscaling.prompt';
 import { getNeptuneInstancetypeList } from '../../../utils/instancetypes';
-<<<<<<< HEAD
 import { IAMClient, CreateServiceLinkedRoleCommand, GetRoleCommand } from '@aws-sdk/client-iam';
+import { includeOptionalModule } from '../../../utils/modules.util';
 
 export function modeRequiresNeptune(mode: string): boolean {
   return mode === AssetLibraryMode.Full || mode === AssetLibraryMode.Enhanced;
@@ -32,9 +32,6 @@
 export function modeRequiresOpenSearch(mode: string): boolean {
   return mode === AssetLibraryMode.Enhanced;
 }
-=======
-import { includeOptionalModule } from '../../../utils/modules.util';
->>>>>>> d39d1025
 
 // CDF does not specify a Neptune engine version in its Cloudformation templates. When updating a CDF
 // deployment, the existing Neptune engine version remains unchanged, for new deployments the Neptune
@@ -56,15 +53,7 @@
     'apigw',
     'deploymentHelper',
   ];
-<<<<<<< HEAD
-  public readonly dependsOnOptional: ModuleName[] = [
-    'vpc',
-    'authJwt',
-    'kms',
-  ];
-=======
   public readonly dependsOnOptional: ModuleName[] = ['vpc'];
->>>>>>> d39d1025
   private readonly applicationStackName: string;
   private readonly neptuneStackName: string;
   private readonly enhancedSearchStackName: string;
@@ -84,81 +73,7 @@
       redeployIfAlreadyExistsPrompt(this.name, this.applicationStackName),
     ], answers);
 
-<<<<<<< HEAD
-    const neptuneInstanceTypes = await getNeptuneInstancetypeList(
-      answers.region,
-      ASSUMED_NEPTUNE_ENGINE_VERSION
-    );
-
-    updatedAnswers = await inquirer.prompt([
-      {
-        message: `Asset library mode: 'full' uses Amazon Neptune as data store. 'enhanced' adds Amazon OpenSearch for enhanced search features. 'lite' uses only AWS IoT Device Registry and supports a reduced feature set. See documentation for details.`,
-        type: 'list',
-        choices: [AssetLibraryMode.Full, AssetLibraryMode.Lite, AssetLibraryMode.Enhanced],
-        name: 'assetLibrary.mode',
-        default: answers.assetLibrary?.mode ?? AssetLibraryMode.Full,
-        askAnswered: true,
-        validate(answer: string) {
-          if (answer?.length === 0) {
-            return 'You must enter the mode.';
-          }
-          return true;
-        }
-      },
-      {
-        message: `${(neptuneInstanceTypes.length > 0) ? "Select" : "Enter"} the Neptune database instance type:`,
-        type: (neptuneInstanceTypes.length > 0) ? 'list' : 'input',
-        choices: neptuneInstanceTypes,
-        name: 'assetLibrary.neptuneDbInstanceType',
-        default: (
-          answers.assetLibrary?.neptuneDbInstanceType ??
-          (neptuneInstanceTypes.indexOf(DEFAULT_NEPTUNE_INSTANCE_TYPE) >= 0)
-            ? DEFAULT_NEPTUNE_INSTANCE_TYPE
-            : undefined
-        ),
-        askAnswered: true,
-        loop: false,
-        pageSize: 10,
-        when(answers: Answers) {
-          return modeRequiresNeptune(answers.assetLibrary?.mode);
-        },
-        validate(answer: string) {
-          if (neptuneInstanceTypes.length > 0 && ! neptuneInstanceTypes.includes(answer)) {
-            return `Neptune DB Instance Type must be one of: ${neptuneInstanceTypes.join(', ')}`;
-          }
-          return true;
-        }
-      },
-      {
-        message: `Create a Neptune read replica for multi-AZ?`,
-        type: 'confirm',
-        name: 'assetLibrary.createDbReplicaInstance',
-        default: answers.assetLibrary?.createDbReplicaInstance ?? false,
-        askAnswered: true,
-        when(answers: Answers) {
-          return modeRequiresNeptune(answers.assetLibrary?.mode);
-        },
-        validate(answer: string) {
-          if (answer?.length === 0) {
-            return 'You must confirm whether to create a read replica.';
-          }
-          return true;
-        },
-      },
-      {
-        message: `Restore the Neptune database from a snapshot? If not, a fresh database will be created.`,
-        type: 'confirm',
-        name: 'assetLibrary.restoreFromSnapshot',
-        default: answers.assetLibrary?.restoreFromSnapshot ?? false,
-        askAnswered: true,
-        when(answers: Answers) {
-          return modeRequiresNeptune(answers.assetLibrary?.mode);
-        },
-        validate(answer: string) {
-          if (answer?.length === 0) {
-            return 'You must confirm whether to restore from a snapshot or not.';
-=======
-    if ((updatedAnswers.assetLibrary?.redeploy ?? true)) {
+    if (updatedAnswers.assetLibrary?.redeploy ?? true) {
       const neptuneInstanceTypes = await getNeptuneInstancetypeList(
         answers.region,
         ASSUMED_NEPTUNE_ENGINE_VERSION
@@ -166,86 +81,19 @@
 
       updatedAnswers = await inquirer.prompt([
         {
-          message: `Run in 'full' mode (with Amazon Neptune), or 'lite' mode (using AWS IoT Device Registry only). Note that 'lite' mode supports a reduced set of Asset Library features (see documentation for further info).`,
+          message: `Asset library mode: 'full' uses Amazon Neptune as data store. 'enhanced' adds Amazon OpenSearch for enhanced search features. 'lite' uses only AWS IoT Device Registry and supports a reduced feature set. See documentation for details.`,
           type: 'list',
-          choices: ['full', 'lite'],
+          choices: [AssetLibraryMode.Full, AssetLibraryMode.Lite, AssetLibraryMode.Enhanced],
           name: 'assetLibrary.mode',
-          default: answers.assetLibrary?.mode ?? 'full',
+          default: answers.assetLibrary?.mode ?? AssetLibraryMode.Full,
           askAnswered: true,
           validate(answer: string) {
             if (answer?.length === 0) {
               return 'You must enter the mode.';
             }
             return true;
->>>>>>> d39d1025
-          }
-        },
-<<<<<<< HEAD
-      },
-      {
-        message: `Enter the Neptune database snapshot identifier:`,
-        type: 'input',
-        name: 'assetLibrary.neptuneSnapshotIdentifier',
-        default: answers.assetLibrary?.neptuneSnapshotIdentifier,
-        askAnswered: true,
-        when(answers: Answers) {
-          return modeRequiresNeptune(answers.assetLibrary?.mode) &&
-            answers.assetLibrary?.restoreFromSnapshot;
-        },
-        validate(answer: string) {
-          if (answer?.length === 0) {
-            return 'You must enter the Neptune DB Instance Identifier.';
-          }
-          return true;
-        }
-      },
-      {
-        message: `Select the OpenSearch cluster data node instance type:`,
-        type: 'input',
-        name: 'assetLibrary.openSearchDataNodeInstanceType',
-        default: answers.assetLibrary?.openSearchDataNodeInstanceType ?? 't3.small.search',
-        askAnswered: true,
-        when: (answers: Answers) => modeRequiresOpenSearch(answers.assetLibrary?.mode),
-        validate(answer: string) {
-          if (answer?.length === 0) {
-            return 'You must enter the OpenSearch data node instance type.';
-          }
-          return true;
-        }
-      },
-      {
-        message: `Enter the number of OpenSearch cluster data node instances. This number must either be 1 or a multiple of the number of private subnets in the VPC:`,
-        type: 'number',
-        name: 'assetLibrary.openSearchDataNodeInstanceCount',
-        default: answers.assetLibrary?.openSearchDataNodeInstanceCount ?? 1,
-        askAnswered: true,
-        when: (answers: Answers) => modeRequiresOpenSearch(answers.assetLibrary?.mode),
-        validate(answer: number) {
-          if (answer < 1) {
-            return 'The number of OpenSearch data node instances must be a non-zero multiple of the number of availability zones.';
-          }
-          return true;
-        }
-      },
-      {
-        message: `Size of the EBS volume attached to OpenSearch data nodes in GiB`,
-        type: 'number',
-        name: 'assetLibrary.openSearchEBSVolumeSize',
-        default: answers.assetLibrary?.openSearchEBSVolumeSize ?? 10,
-        askAnswered: true,
-        when: (answers: Answers) => modeRequiresOpenSearch(answers.assetLibrary?.mode),
-        validate(answer: number) {
-          if (answer < 10) {
-              return `You must specify at least 10 GiB for EBS volume size. For detailed documentation, see: https://docs.aws.amazon.com/opensearch-service/latest/developerguide/limits.html#ebsresource`;
-          }
-          return true;
-        }
-      },
-      enableAutoScaling(this.name, answers),
-      provisionedConcurrentExecutions(this.name, answers),
-      ...applicationConfigurationPrompt(this.name, answers, [
-=======
->>>>>>> d39d1025
+          }
+        },
         {
           message: `${(neptuneInstanceTypes.length > 0) ? "Select" : "Enter"} the Neptune database instance type:`,
           type: (neptuneInstanceTypes.length > 0) ? 'list' : 'input',
@@ -253,7 +101,7 @@
           name: 'assetLibrary.neptuneDbInstanceType',
           default: (
             answers.assetLibrary?.neptuneDbInstanceType ??
-              (neptuneInstanceTypes.indexOf(DEFAULT_NEPTUNE_INSTANCE_TYPE) >= 0)
+            (neptuneInstanceTypes.indexOf(DEFAULT_NEPTUNE_INSTANCE_TYPE) >= 0)
               ? DEFAULT_NEPTUNE_INSTANCE_TYPE
               : undefined
           ),
@@ -261,10 +109,10 @@
           loop: false,
           pageSize: 10,
           when(answers: Answers) {
-            return answers.assetLibrary?.mode === 'full';
+            return modeRequiresNeptune(answers.assetLibrary?.mode);
           },
           validate(answer: string) {
-            if (neptuneInstanceTypes.length > 0 && !neptuneInstanceTypes.includes(answer)) {
+            if (neptuneInstanceTypes.length > 0 && ! neptuneInstanceTypes.includes(answer)) {
               return `Neptune DB Instance Type must be one of: ${neptuneInstanceTypes.join(', ')}`;
             }
             return true;
@@ -277,7 +125,7 @@
           default: answers.assetLibrary?.createDbReplicaInstance ?? false,
           askAnswered: true,
           when(answers: Answers) {
-            return answers.assetLibrary?.mode === 'full';
+            return modeRequiresNeptune(answers.assetLibrary?.mode);
           },
           validate(answer: string) {
             if (answer?.length === 0) {
@@ -287,13 +135,13 @@
           },
         },
         {
-          message: `Restore the database from a snapshot? If not, a fresh database will be created.`,
+          message: `Restore the Neptune database from a snapshot? If not, a fresh database will be created.`,
           type: 'confirm',
           name: 'assetLibrary.restoreFromSnapshot',
           default: answers.assetLibrary?.restoreFromSnapshot ?? false,
           askAnswered: true,
           when(answers: Answers) {
-            return answers.assetLibrary?.mode === 'full';
+            return modeRequiresNeptune(answers.assetLibrary?.mode);
           },
           validate(answer: string) {
             if (answer?.length === 0) {
@@ -309,12 +157,54 @@
           default: answers.assetLibrary?.neptuneSnapshotIdentifier,
           askAnswered: true,
           when(answers: Answers) {
-            return answers.assetLibrary?.mode === 'full' &&
+            return modeRequiresNeptune(answers.assetLibrary?.mode) &&
               answers.assetLibrary?.restoreFromSnapshot;
           },
           validate(answer: string) {
             if (answer?.length === 0) {
               return 'You must enter the Neptune DB Instance Identifier.';
+            }
+            return true;
+          }
+        },
+        {
+          message: `Select the OpenSearch cluster data node instance type:`,
+          type: 'input',
+          name: 'assetLibrary.openSearchDataNodeInstanceType',
+          default: answers.assetLibrary?.openSearchDataNodeInstanceType ?? 't3.small.search',
+          askAnswered: true,
+          when: (answers: Answers) => modeRequiresOpenSearch(answers.assetLibrary?.mode),
+          validate(answer: string) {
+            if (answer?.length === 0) {
+              return 'You must enter the OpenSearch data node instance type.';
+            }
+            return true;
+          }
+        },
+        {
+          message: `Enter the number of OpenSearch cluster data node instances. This number must either be 1 or a multiple of the number of private subnets in the VPC:`,
+          type: 'number',
+          name: 'assetLibrary.openSearchDataNodeInstanceCount',
+          default: answers.assetLibrary?.openSearchDataNodeInstanceCount ?? 1,
+          askAnswered: true,
+          when: (answers: Answers) => modeRequiresOpenSearch(answers.assetLibrary?.mode),
+          validate(answer: number) {
+            if (answer < 1) {
+              return 'The number of OpenSearch data node instances must be a non-zero multiple of the number of availability zones.';
+            }
+            return true;
+          }
+        },
+        {
+          message: `Size of the EBS volume attached to OpenSearch data nodes in GiB`,
+          type: 'number',
+          name: 'assetLibrary.openSearchEBSVolumeSize',
+          default: answers.assetLibrary?.openSearchEBSVolumeSize ?? 10,
+          askAnswered: true,
+          when: (answers: Answers) => modeRequiresOpenSearch(answers.assetLibrary?.mode),
+          validate(answer: number) {
+            if (answer < 10) {
+                return `You must specify at least 10 GiB for EBS volume size. For detailed documentation, see: https://docs.aws.amazon.com/opensearch-service/latest/developerguide/limits.html#ebsresource`;
             }
             return true;
           }
@@ -356,24 +246,43 @@
       ], updatedAnswers);
     }
 
-    includeOptionalModule('vpc', updatedAnswers.modules, updatedAnswers.assetLibrary.mode === 'full')
+    includeOptionalModule('vpc', updatedAnswers.modules, modeRequiresNeptune(updatedAnswers.assetLibrary.mode));
     return updatedAnswers;
   }
 
   public async package(answers: Answers): Promise<[Answers, ListrTask[]]> {
-    const tasks: ListrTask[] = [{
-      title: `Packaging module '${this.name} [Neptune]'`,
-      task: async () => {
-        await packageAndUploadTemplate({
-          answers: answers,
-          templateFile: '../assetlibrary/infrastructure/cfn-neptune.yaml',
-          parameterOverrides: this.getNeptuneParameterOverrides(answers),
-          needsPackaging: false,
-          serviceName: 'assetlibrary',
-        });
-      },
-    },
-    {
+    const tasks: ListrTask[] = [];
+
+    if (modeRequiresNeptune(answers.assetLibrary.mode)) {
+      tasks.push({
+        title: `Packaging module '${this.name} [Neptune]'`,
+        task: async () => {
+          await packageAndUploadTemplate({
+            answers: answers,
+            templateFile: '../assetlibrary/infrastructure/cfn-neptune.yaml',
+            parameterOverrides: this.getNeptuneParameterOverrides(answers),
+            needsPackaging: false,
+            serviceName: 'assetlibrary',
+          });
+        },
+      });
+    }
+
+    if (modeRequiresOpenSearch(answers.assetLibrary.mode)) {
+      tasks.push({
+        title: `Packaging module '${this.name} [Enhanced Search]'`,
+        task: async () => {
+          await packageAndUploadTemplate({
+            answers: answers,
+            serviceName: 'assetlibrary',
+            templateFile: '../assetlibrary/infrastructure/cfn-enhancedsearch.yaml',
+            parameterOverrides: this.getEnhancedSearchParameterOverrides(answers),
+          });
+        },
+      });
+    }
+
+    tasks.push({
       title: `Packaging module '${this.name} [Application]'`,
       task: async () => {
         await packageAndUploadTemplate({
@@ -383,7 +292,8 @@
           parameterOverrides: this.getAssetLibraryParameterOverrides(answers),
         });
       },
-    }];
+    });
+
     return [answers, tasks]
   }
 
@@ -407,7 +317,7 @@
     addIfSpecified('NeptuneURL', answers.assetLibrary.neptuneUrl);
     addIfSpecified('ApplyAutoscaling', answers.assetLibrary.enableAutoScaling);
     addIfSpecified('ProvisionedConcurrentExecutions', answers.assetLibrary.provisionedConcurrentExecutions);
-    addIfSpecified('CustomResourceVPCLambdaArn', answers.assetLibrary.mode === 'full' ?
+    addIfSpecified('CustomResourceVPCLambdaArn', modeRequiresNeptune(answers.assetLibrary.mode) ?
       answers.deploymentHelper.vpcLambdaArn : answers.deploymentHelper.lambdaArn);
     addIfSpecified('CognitoUserPoolArn', answers.apigw.cognitoUserPoolArn);
     addIfSpecified('AuthorizerFunctionArn', answers.apigw.lambdaAuthorizerArn);
@@ -425,6 +335,11 @@
       `CustomResourceVPCLambdaArn=${answers.deploymentHelper.vpcLambdaArn}`,
     ];
 
+    // The Neptune-to-OpenSearch integration relies on Neptune Streams
+    if (modeRequiresOpenSearch(answers.assetLibrary.mode)) {
+      parameterOverrides.push('NeptuneEnableStreams=1');
+    }
+
     const addIfSpecified = (key: string, value: unknown) => {
       if (value !== undefined) parameterOverrides.push(`${key}=${value}`)
     };
@@ -435,6 +350,64 @@
     return parameterOverrides
   }
 
+  private getEnhancedSearchParameterOverrides(answers: Answers): string[] {
+    const vpcSubnetIdsArr = answers.vpc.privateSubnetIds.split(',');
+    const instanceCount = answers.assetLibrary.openSearchDataNodeInstanceCount;
+    let subnetIds = answers.vpc.privateSubnetIds;
+    if (instanceCount < vpcSubnetIdsArr.length) {
+      subnetIds = vpcSubnetIdsArr.slice(0, instanceCount).join(',');
+    }
+    else if (instanceCount % vpcSubnetIdsArr.length != 0) {
+      throw(new Error(`The chosen number of OpenSearch data nodes (${instanceCount}) is not an integer multiple of the number of VPC subnets given (${vpcSubnetIdsArr.length}: ${answers.vpc.privateSubnetIds}).`));
+    }
+
+    const availabilityZoneCount = subnetIds.split(',').length;
+
+    const parameterOverrides = [
+      `Environment=${answers.environment}`,
+      `VpcId=${answers.vpc.id}`,
+      `PrivateSubNetIds=${subnetIds}`,
+      `CustomResourceVPCLambdaArn=${answers.deploymentHelper.vpcLambdaArn}`,
+      `KmsKeyId=${answers.kms.id}`,
+      `NeptuneSecurityGroupId=${answers.assetLibrary.neptuneSecurityGroup}`,
+      `NeptuneClusterEndpoint=${answers.assetLibrary.neptuneClusterReadEndpoint}`,
+      `OpenSearchInstanceType=${answers.assetLibrary.openSearchDataNodeInstanceType}`,
+      `OpenSearchInstanceCount=${answers.assetLibrary.openSearchDataNodeInstanceCount}`,
+      `OpenSearchEBSVolumeSize=${answers.assetLibrary.openSearchEBSVolumeSize}`,
+      `OpenSearchAvailabilityZoneCount=${availabilityZoneCount}`,
+      // # Parameters available in the Cloudformation template but not currently exposed in the installer are
+      // # listed as comments below.
+      // ## Unused Parameters for defining OpenSearch cluster setup:
+      // OpenSearchDedicatedMasterCount
+      // OpenSearchDedicatedMasterInstanceType
+      // OpenSearchEBSVolumeType
+      // OpenSearchEBSProvisionedIOPS
+      // NumberOfShards
+      // NumberOfReplica
+      // ## Unused Parameters for defining stream poller lambda behavior:
+      // NeptunePollerLambdaMemorySize
+      // NeptunePollerLambdaLoggingLevel
+      // NeptunePollerStreamRecordsBatchSize
+      // NeptunePollerMaxPollingWaitTime
+      // NeptunePollerMaxPollingInterval
+      // NeptunePollerStepFunctionFallbackPeriod
+      // NeptunePollerStepFunctionFallbackPeriodUnit
+      // ## Unused Parameters for defining data syncing behavior:
+      // GeoLocationFields
+      // PropertiesToExclude
+      // DatatypesToExclude
+      // IgnoreMissingDocument
+      // EnableNonStringIndexing
+      // ## Unused Parameters for defining monitoring and alerting:
+      // OpenSearchAuditLogsCloudWatchLogsLogGroupArn
+      // OpenSearchApplicationLogsCloudWatchLogsLogGroupArn
+      // OpenSearchIndexSlowLogsCloudWatchLogsLogGroupArn
+      // OpenSearchSearchSlowLogsCloudWatchLogsLogGroupArn
+      // CreateCloudWatchAlarm
+      // NotificationEmail
+    ];
+    return parameterOverrides
+  }
 
   public async install(answers: Answers): Promise<[Answers, ListrTask[]]> {
     const tasks: ListrTask[] = [];
@@ -451,39 +424,6 @@
       tasks.push({
         title: `Deploying stack '${this.neptuneStackName}'`,
         task: async () => {
-<<<<<<< HEAD
-
-          const parameterOverrides = [
-            `Environment=${answers.environment}`,
-            `VpcId=${answers.vpc.id}`,
-            `CDFSecurityGroupId=${answers.vpc.securityGroupId ?? ''}`,
-            `PrivateSubNetIds=${answers.vpc.privateSubnetIds ?? ''}`,
-            `CustomResourceVPCLambdaArn=${answers.deploymentHelper.vpcLambdaArn}`,
-          ];
-
-          const addIfSpecified = (key: string, value: unknown) => {
-            if (value !== undefined) parameterOverrides.push(`${key}=${value}`)
-          };
-
-          addIfSpecified('DbInstanceType', answers.assetLibrary.neptuneDbInstanceType);
-          addIfSpecified('CreateDBReplicaInstance', answers.assetLibrary.createDbReplicaInstance);
-          addIfSpecified('SnapshotIdentifier', answers.assetLibrary.neptuneSnapshotIdentifier);
-
-          // The Neptune-to-OpenSearch integration relies on Neptune Streams
-          if (modeRequiresOpenSearch(answers.assetLibrary.mode)) {
-            parameterOverrides.push('NeptuneEnableStreams=1');
-          }
-
-          await execa('aws', ['cloudformation', 'deploy',
-            '--template-file', '../assetlibrary/infrastructure/cfn-neptune.yaml',
-            '--stack-name', this.neptuneStackName,
-            '--parameter-overrides',
-            ...parameterOverrides,
-            '--capabilities', 'CAPABILITY_NAMED_IAM',
-            '--no-fail-on-empty-changeset',
-            '--region', answers.region
-          ]);
-=======
           await packageAndDeployStack({
             answers: answers,
             stackName: this.neptuneStackName,
@@ -492,7 +432,6 @@
             parameterOverrides: this.getNeptuneParameterOverrides(answers),
             needsCapabilityNamedIAM: true,
           })
->>>>>>> d39d1025
         }
       });
 
@@ -507,7 +446,6 @@
       });
     }
 
-<<<<<<< HEAD
     if (modeRequiresOpenSearch(answers.assetLibrary.mode)) {
       tasks.push({
         title: `Ensuring service-linked role for Amazon OpenSearch service exists`,
@@ -543,78 +481,21 @@
       });
 
       tasks.push({
-        title: `Deploying stack '${this.enhancedSearchStackName}'`,
-        task: async () => {
-          const vpcSubnetIdsArr = answers.vpc.privateSubnetIds.split(',');
-          const instanceCount = answers.assetLibrary.openSearchDataNodeInstanceCount;
-          let subnetIds = answers.vpc.privateSubnetIds;
-          if (instanceCount < vpcSubnetIdsArr.length) {
-            subnetIds = vpcSubnetIdsArr.slice(0, instanceCount).join(',');
-          }
-          else if (instanceCount % vpcSubnetIdsArr.length != 0) {
-            throw(new Error(`The chosen number of OpenSearch data nodes (${instanceCount}) is not an integer multiple of the number of VPC subnets given (${vpcSubnetIdsArr.length}: ${answers.vpc.privateSubnetIds}).`));
-          }
-          const availabilityZoneCount = subnetIds.split(',').length;
-
-          const parameterOverrides = [
-            `Environment=${answers.environment}`,
-            `VpcId=${answers.vpc.id}`,
-            `PrivateSubNetIds=${subnetIds}`,
-            `CustomResourceVPCLambdaArn=${answers.deploymentHelper.vpcLambdaArn}`,
-            `KmsKeyId=${answers.kms.id}`,
-            `NeptuneSecurityGroupId=${answers.assetLibrary.neptuneSecurityGroup}`,
-            `NeptuneClusterEndpoint=${answers.assetLibrary.neptuneClusterReadEndpoint}`,
-            `OpenSearchInstanceType=${answers.assetLibrary.openSearchDataNodeInstanceType}`,
-            `OpenSearchInstanceCount=${answers.assetLibrary.openSearchDataNodeInstanceCount}`,
-            `OpenSearchEBSVolumeSize=${answers.assetLibrary.openSearchEBSVolumeSize}`,
-            `OpenSearchAvailabilityZoneCount=${availabilityZoneCount}`,
-            // # Parameters available in the Cloudformation template but not currently exposed in the installer are
-            // # listed as comments below.
-            // ## Unused Parameters for defining OpenSearch cluster setup:
-            // OpenSearchDedicatedMasterCount
-            // OpenSearchDedicatedMasterInstanceType
-            // OpenSearchEBSVolumeType
-            // OpenSearchEBSProvisionedIOPS
-            // NumberOfShards
-            // NumberOfReplica
-            // ## Unused Parameters for defining stream poller lambda behavior:
-            // NeptunePollerLambdaMemorySize
-            // NeptunePollerLambdaLoggingLevel
-            // NeptunePollerStreamRecordsBatchSize
-            // NeptunePollerMaxPollingWaitTime
-            // NeptunePollerMaxPollingInterval
-            // NeptunePollerStepFunctionFallbackPeriod
-            // NeptunePollerStepFunctionFallbackPeriodUnit
-            // ## Unused Parameters for defining data syncing behavior:
-            // GeoLocationFields
-            // PropertiesToExclude
-            // DatatypesToExclude
-            // IgnoreMissingDocument
-            // EnableNonStringIndexing
-            // ## Unused Parameters for defining monitoring and alerting:
-            // OpenSearchAuditLogsCloudWatchLogsLogGroupArn
-            // OpenSearchApplicationLogsCloudWatchLogsLogGroupArn
-            // OpenSearchIndexSlowLogsCloudWatchLogsLogGroupArn
-            // OpenSearchSearchSlowLogsCloudWatchLogsLogGroupArn
-            // CreateCloudWatchAlarm
-            // NotificationEmail
-          ];
-
-          await execa('aws', ['cloudformation', 'deploy',
-            '--template-file', '../assetlibrary/infrastructure/cfn-enhancedsearch.yaml',
-            '--stack-name', this.enhancedSearchStackName,
-            '--parameter-overrides',
-            ...parameterOverrides,
-            '--capabilities', 'CAPABILITY_NAMED_IAM',
-            '--no-fail-on-empty-changeset',
-            '--region', answers.region,
-            '--tags', 'cdf_service=assetlibrary', `cdf_environment=${answers.environment}`,
-          ]);
+        title: `Packaging and deploying stack '${this.enhancedSearchStackName}'`,
+        task: async () => {
+          await packageAndDeployStack({
+            answers: answers,
+            stackName: this.enhancedSearchStackName,
+            serviceName: 'assetlibrary',
+            templateFile: '../assetlibrary/infrastructure/cfn-enhancedsearch.yaml',
+            parameterOverrides: this.getEnhancedSearchParameterOverrides(answers),
+            needsCapabilityNamedIAM: true,
+          })
         }
       });
 
       tasks.push({
-        title: `Retrieving config from stack '${this.neptuneStackName}'`,
+        title: `Retrieving config from stack '${this.enhancedSearchStackName}'`,
         task: async () => {
           const byOutputKey = await getStackOutputs(this.enhancedSearchStackName, answers.region)
           answers.assetLibrary.openSearchEndpoint = byOutputKey('OpenSearchDomainEndpoint');
@@ -623,62 +504,8 @@
     }
 
     tasks.push({
-      title: `Packaging stack '${this.applicationStackName}'`,
-      task: async () => {
-        await execa('aws', ['cloudformation', 'package',
-          '--template-file', '../assetlibrary/infrastructure/cfn-assetLibrary.yaml',
-          '--output-template-file', '../assetlibrary/infrastructure/cfn-assetLibrary.yaml.build',
-          '--s3-bucket', answers.s3.bucket,
-          '--s3-prefix', 'cloudformation/artifacts/',
-          '--region', answers.region
-        ]);
-      }
-    });
-
-=======
->>>>>>> d39d1025
-    tasks.push({
       title: `Packaging and deploying stack '${this.applicationStackName}'`,
       task: async () => {
-<<<<<<< HEAD
-
-        const parameterOverrides = [
-          `Environment=${answers.environment}`,
-          `VpcId=${answers.vpc?.id ?? 'N/A'}`,
-          `CDFSecurityGroupId=${answers.vpc?.securityGroupId ?? ''}`,
-          `PrivateSubNetIds=${answers.vpc?.privateSubnetIds ?? ''}`,
-          `Mode=${answers.assetLibrary.mode}`,
-          `TemplateSnippetS3UriBase=${answers.apigw.templateSnippetS3UriBase}`,
-          `ApiGatewayDefinitionTemplate=${answers.apigw.cloudFormationTemplate}`,
-          `PrivateApiGatewayVPCEndpoint=${answers.vpc?.privateApiGatewayVpcEndpoint ?? ''}`,
-          `AuthType=${answers.apigw.type}`
-        ];
-
-        const addIfSpecified = (key: string, value: unknown) => {
-          if (value !== undefined) parameterOverrides.push(`${key}=${value}`)
-        };
-
-        addIfSpecified('NeptuneURL', answers.assetLibrary.neptuneUrl);
-        addIfSpecified('ApplyAutoscaling', answers.assetLibrary.enableAutoScaling);
-        addIfSpecified('ProvisionedConcurrentExecutions', answers.assetLibrary.provisionedConcurrentExecutions);
-        addIfSpecified('CustomResourceVPCLambdaArn', modeRequiresNeptune(answers.assetLibrary.mode) ?
-          answers.deploymentHelper.vpcLambdaArn : answers.deploymentHelper.lambdaArn);
-        addIfSpecified('CognitoUserPoolArn', answers.apigw.cognitoUserPoolArn);
-        addIfSpecified('AuthorizerFunctionArn', answers.apigw.lambdaAuthorizerArn);
-        addIfSpecified('ApplicationConfigurationOverride', this.generateApplicationConfiguration(answers));
-
-
-        await execa('aws', ['cloudformation', 'deploy',
-          '--template-file', '../assetlibrary/infrastructure/cfn-assetLibrary.yaml.build',
-          '--stack-name', this.applicationStackName,
-          '--parameter-overrides',
-          ...parameterOverrides,
-          '--capabilities', 'CAPABILITY_NAMED_IAM', 'CAPABILITY_AUTO_EXPAND',
-          '--no-fail-on-empty-changeset',
-          '--region', answers.region
-        ]);
-      }
-=======
         await packageAndDeployStack({
           answers: answers,
           stackName: this.applicationStackName,
@@ -690,7 +517,6 @@
           needsCapabilityAutoExpand: true,
         });
       },
->>>>>>> d39d1025
     });
 
     return [answers, tasks];
