/*********************************************************************************************************************
 *  Copyright Amazon.com Inc. or its affiliates. All Rights Reserved.                                           *
 *                                                                                                                    *
 *  Licensed under the Apache License, Version 2.0 (the "License"). You may not use this file except in compliance    *
 *  with the License. A copy of the License is located at                                                             *
 *                                                                                                                    *
 *      http://www.apache.org/licenses/LICENSE-2.0                                                                    *
 *                                                                                                                    *
 *  or in the 'license' file accompanying this file. This file is distributed on an 'AS IS' BASIS, WITHOUT WARRANTIES *
 *  OR CONDITIONS OF ANY KIND, express or implied. See the License for the specific language governing permissions    *
 *  and limitations under the License.                                                                                *
 *********************************************************************************************************************/
import { Answers, BulkCerts, CAAliases } from '../../../models/answers';
import { ListrTask } from 'listr2';
import { ModuleName, RestModule, PostmanEnvironment } from '../../../models/modules';
import { ConfigBuilder } from "../../../utils/configBuilder";
import inquirer from 'inquirer';
import ow from 'ow';
import { customDomainPrompt } from '../../../prompts/domain.prompt';
import { redeployIfAlreadyExistsPrompt } from '../../../prompts/modules.prompt';
import { applicationConfigurationPrompt } from "../../../prompts/applicationConfiguration.prompt";
import { Lambda } from '@aws-sdk/client-lambda'
import { deleteStack, getStackOutputs, getStackParameters, getStackResourceSummaries, packageAndDeployStack, packageAndUploadTemplate } from '../../../utils/cloudformation.util';

export class BulkCertificatesInstaller implements RestModule {

  public readonly friendlyName = 'Bulk Certificates';
  public readonly name = 'bulkCerts';

  public readonly type = 'SERVICE';
  public readonly dependsOnMandatory: ModuleName[] = [
    'apigw',
    'kms',
    'openSsl'];

  public readonly dependsOnOptional: ModuleName[] = [];

  private readonly stackName: string;

  constructor(environment: string) {
    this.stackName = `cdf-bulkcerts-${environment}`
  }

  public async prompts(answers: Answers): Promise<Answers> {

    delete answers.bulkCerts?.redeploy;
    let updatedAnswers: Answers = await inquirer.prompt([
      redeployIfAlreadyExistsPrompt(this.name, this.stackName),
    ], answers);
    if ((updatedAnswers.bulkCerts?.redeploy ?? true) === false) {
      return updatedAnswers;
    }

    const suppliers = await this.getSuppliers(answers);

    if (updatedAnswers.bulkCerts === undefined) {
      updatedAnswers.bulkCerts = {} as BulkCerts;
    }

    updatedAnswers.bulkCerts.suppliers = suppliers;

    updatedAnswers = await inquirer.prompt([
      {
        message: `Create or modify supplier CA alias ?`,
        type: 'confirm',
        name: 'bulkCerts.setSupplier',
        default: answers.bulkCerts?.setSupplier ?? true,
        askAnswered: true
      },
      {
        message: 'Select the suppliers you wish to modify',
        type: 'list',
        name: 'bulkCerts.caAlias',
        choices: suppliers.list,
        pageSize: 20,
        loop: false,
        askAnswered: true,
        default: suppliers.list.length - 1,
        validate(answer: string[]) {
          if (answer?.length === 0) {
            return false;
          }
          return true;
        },
        when(answers: Answers) {
          return answers.bulkCerts?.setSupplier === true && suppliers.list?.length > 1;
        }
      },
      {
        message: `No supplier was found, Create a new alias ?`,
        type: 'confirm',
        name: 'bulkCerts.setSupplier',
        default: answers.bulkCerts?.setSupplier ?? true,
        askAnswered: true,
        when(answers: Answers) {
          return answers.bulkCerts?.setSupplier === true && suppliers.list?.length === 1;
        },
      },
      {
        message: `Enter new supplier alias:`,
        type: 'input',
        name: 'bulkCerts.caAlias',
        default: answers.bulkCerts?.caAlias,
        askAnswered: true,
        validate(answer: string[]) {
          if (answer?.length === 0) {
            return false;
          }
          return true;
        },
        when(answers: Answers) {
          return answers.bulkCerts?.setSupplier === true && (answers.bulkCerts.suppliers.list?.length === 1 || answers.bulkCerts.caAlias === "Create New Supplier");
        },
      },
      {
        message: `Supplier CA value:`,
        type: 'input',
        name: 'bulkCerts.caValue',
        default: answers.bulkCerts?.caValue,
        askAnswered: true,
        when(answers: Answers) {
          return answers.bulkCerts?.setSupplier === true;
        },
      },
      {
        message: 'Would you like to provide any default values for the device certificates?',
        type: 'confirm',
        name: 'bulkCerts.setCertificateDefaults',
        default: answers.bulkCerts?.setCertificateDefaults ?? true,
        askAnswered: true,
      },
      {
        message: `Default certificate common name (leave blank to skip):`,
        type: 'input',
        name: 'bulkCerts.commonName',
        default: answers.bulkCerts?.commonName,
        askAnswered: true,
        when(answers: Answers) {
          return answers.bulkCerts?.setCertificateDefaults === true;
        },
      },
      {
        message: `Default certificate organization (leave blank to skip):`,
        type: 'input',
        name: 'bulkCerts.organization',
        default: answers.bulkCerts?.organization,
        askAnswered: true,
        when(answers: Answers) {
          return answers.bulkCerts?.setCertificateDefaults === true;
        },
      },
      {
        message: `Default certificate organizational unit (leave blank to skip):`,
        type: 'input',
        name: 'bulkCerts.organizationalUnit',
        default: answers.bulkCerts?.organizationalUnit,
        askAnswered: true,
        when(answers: Answers) {
          return answers.bulkCerts?.setCertificateDefaults === true;
        },
      },
      {
        message: `Default certificate locality (leave blank to skip):`,
        type: 'input',
        name: 'bulkCerts.locality',
        default: answers.bulkCerts?.locality,
        askAnswered: true,
        when(answers: Answers) {
          return answers.bulkCerts?.setCertificateDefaults === true;
        },
      },
      {
        message: `Default certificate state name (leave blank to skip):`,
        type: 'input',
        name: 'bulkCerts.stateName',
        default: answers.bulkCerts?.stateName,
        askAnswered: true,
        when(answers: Answers) {
          return answers.bulkCerts?.setCertificateDefaults === true;
        },
      },
      {
        message: `Default certificate country (leave blank to skip):`,
        type: 'input',
        name: 'bulkCerts.country',
        default: answers.bulkCerts?.country,
        askAnswered: true,
        when(answers: Answers) {
          return answers.bulkCerts?.setCertificateDefaults === true;
        },
      },
      {
        message: `Default certificate email address (leave blank to skip):`,
        type: 'input',
        name: 'bulkCerts.emailAddress',
        default: answers.bulkCerts?.emailAddress,
        askAnswered: true,
        when(answers: Answers) {
          return answers.bulkCerts?.setCertificateDefaults === true;
        },
      },
      {
        message: `Default certificate distinguished name identifier (leave blank to skip):`,
        type: 'input',
        name: 'bulkCerts.distinguishedNameIdentifier',
        default: answers.bulkCerts?.distinguishedNameIdentifier,
        askAnswered: true,
        when(answers: Answers) {
          return answers.bulkCerts?.setCertificateDefaults === true;
        },
      },
      ...applicationConfigurationPrompt(this.name, answers, [
        {
          question: 'Default certificate expiry days (leave blank to skip):',
          defaultConfiguration: 365,
          propertyName: 'expiryDays'
        },
        {
          question: 'The chunk size that the number of requested certificates are split into',
          defaultConfiguration: 100,
          propertyName: 'chunksize'
        },
        {
          question: 'Default number of concurrent threads for issuing ACM certificates:',
          defaultConfiguration: 10,
          propertyName: 'acmConcurrencyLimit'
        }
      ]),
      ...customDomainPrompt(this.name, answers),
    ], updatedAnswers);

    return updatedAnswers;
  }

  private getParameterOverrides(answers: Answers): string[] {
    const parameterOverrides = [
      `Environment=${answers.environment}`,
      `TemplateSnippetS3UriBase=${answers.apigw.templateSnippetS3UriBase}`,
      `AuthType=${answers.apigw.type}`,
      `ApiGatewayDefinitionTemplate=${answers.apigw.cloudFormationTemplate}`,
      `VpcId=${answers.vpc?.id ?? 'N/A'}`,
      `CDFSecurityGroupId=${answers.vpc?.securityGroupId ?? ''}`,
      `PrivateSubNetIds=${answers.vpc?.privateSubnetIds ?? ''}`,
      `PrivateApiGatewayVPCEndpoint=${answers.vpc?.privateApiGatewayVpcEndpoint ?? ''}`,
      `KmsKeyId=${answers.kms.id}`,
      `OpenSslLambdaLayerArn=${answers.openSsl.arn}`,
      `BucketName=${answers.s3.bucket}`,
      `BucketKeyPrefix=certificates/`,
    ]

    const addIfSpecified = (key: string, value: unknown) => {
      if (value !== undefined) parameterOverrides.push(`${key}=${value}`)
    };

    addIfSpecified('CognitoUserPoolArn', answers.apigw.cognitoUserPoolArn);
    addIfSpecified('AuthorizerFunctionArn', answers.apigw.lambdaAuthorizerArn);
    addIfSpecified('ApplicationConfigurationOverride', this.generateApplicationConfiguration(answers));

    return parameterOverrides;
  }

  public async package(answers: Answers): Promise<[Answers, ListrTask[]]> {
    const tasks: ListrTask[] = [{
      title: `Packaging module '${this.name}'`,
      task: async () => {
        await packageAndUploadTemplate({
          answers: answers,
          serviceName: 'bulkcerts',
          templateFile: '../bulkcerts/infrastructure/cfn-bulkcerts.yml',
          parameterOverrides: this.getParameterOverrides(answers),
        });
      },
    }
    ];
    return [answers, tasks]
  }


  public async install(answers: Answers): Promise<[Answers, ListrTask[]]> {

    ow(answers, ow.object.nonEmpty);
    ow(answers.apigw, ow.object.nonEmpty);
    ow(answers.bulkCerts, ow.object.nonEmpty);
    ow(answers.environment, ow.string.nonEmpty);
    ow(answers.region, ow.string.nonEmpty);
    ow(answers.openSsl?.arn, ow.string.nonEmpty);
    ow(answers.s3?.bucket, ow.string.nonEmpty);

    const tasks: ListrTask[] = [];

    if ((answers.bulkCerts.redeploy ?? true) === false) {
      return [answers, tasks];
    }

    tasks.push({
      title: `Packaging and deploying stack '${this.stackName}'`,
      task: async () => {
        await packageAndDeployStack({
          answers: answers,
          stackName: this.stackName,
          serviceName: 'bulkcerts',
          templateFile: '../bulkcerts/infrastructure/cfn-bulkcerts.yml',
          parameterOverrides: this.getParameterOverrides(answers),
          needsPackaging: true,
          needsCapabilityNamedIAM: true,
          needsCapabilityAutoExpand: true,
        });
      }
    });

    return [answers, tasks];
  }

  public async generatePostmanEnvironment(answers: Answers): Promise<PostmanEnvironment> {
    const byOutputKey = await getStackOutputs(this.stackName, answers.region)
    return {
      key: 'bulkcerts_base_url',
      value: byOutputKey('ApiGatewayUrl'),
      enabled: true
    }
  }

  public generateApplicationConfiguration(answers: Answers): string {
    const configBuilder = new ConfigBuilder()

    if (answers.bulkCerts.setSupplier) {
      if (!answers.bulkCerts.suppliers.list.includes(answers.bulkCerts.caAlias)) {
        answers.bulkCerts.suppliers.cas.push({ alias: answers.bulkCerts.caAlias, value: answers.bulkCerts.caValue });
      }
      answers.bulkCerts.suppliers.cas.forEach(supplier => {
        let alias = supplier.alias;
        if (!supplier.alias.startsWith('SUPPLIER_CA_')) {
          alias = `SUPPLIER_CA_${supplier.alias}`;
        }
        if (alias == answers.bulkCerts.caAlias) {
          supplier.value = answers.bulkCerts.caValue;
        }
        configBuilder.add(alias, supplier.value);
      });
    }

    configBuilder
      .add(`CUSTOMDOMAIN_BASEPATH`, answers.bulkCerts.customDomainBasePath)
      .add(`LOGGING_LEVEL`, answers.bulkCerts.loggingLevel)
      .add(`CORS_ORIGIN`, answers.apigw.corsOrigin)
      .add(`CERTIFICATE_DEFAULT_COMMONNAME`, answers.bulkCerts.commonName)
      .add(`CERTIFICATE_DEFAULT_ORGANIZATION`, answers.bulkCerts.organization)
      .add(`CERTIFICATE_DEFAULT_ORGANIZATIONALUNIT`, answers.bulkCerts.organizationalUnit)
      .add(`CERTIFICATE_DEFAULT_LOCALITY`, answers.bulkCerts.locality)
      .add(`CERTIFICATE_DEFAULT_STATENAME`, answers.bulkCerts.stateName)
      .add(`CERTIFICATE_DEFAULT_COUNTRY`, answers.bulkCerts.country)
      .add(`CERTIFICATE_DEFAULT_EMAILADDRESS`, answers.bulkCerts.emailAddress)
      .add(`CERTIFICATE_DEFAULT_DISTINGUISHEDNAMEQUALIFIER`, answers.bulkCerts.distinguishedNameIdentifier)
      .add(`CERTIFICATE_DEFAULT_EXPIRYDAYS`, answers.bulkCerts.expiryDays)
<<<<<<< HEAD
      .add(`DEFAULTS_CHUNKSIZE`, answers.bulkCerts.chunksize)
      .add(`AWS_ACM_CONCURRENCY_LIMIT`,answers.bulkCerts.acmConcurrencyLimit)
=======
      .add(`DEFAULTS_CHUNKSIZE`, answers.bulkCerts.chunksize);
>>>>>>> c33ddaf8
    return configBuilder.config;
  }


  public async generateLocalConfiguration(answers: Answers): Promise<string> {
    const byParameterKey = await getStackParameters(this.stackName, answers.region)
    const byResourceLogicalId = await getStackResourceSummaries(this.stackName, answers.region)

    const configBuilder = new ConfigBuilder()

    configBuilder
      .add(`AWS_DYNAMODB_TASKS_TABLENAME`, byResourceLogicalId('BulkCertificatesTaskTable'))
      .add(`AWS_S3_CERTIFICATES_BUCKET`, byParameterKey('BucketName'))
      .add(`AWS_S3_CERTIFICATES_PREFIX`, byParameterKey('BucketKeyPrefix'))
      .add(`EVENTS_REQUEST_TOPIC`, byResourceLogicalId('CertificatesRequestSnsTopic'))

    return configBuilder.config;
  }


  public async delete(answers: Answers): Promise<ListrTask[]> {
    const tasks: ListrTask[] = [];
    tasks.push({
      title: `Deleting stack '${this.stackName}'`,
      task: async () => {
        await deleteStack(this.stackName, answers.region)
      }
    });
    return tasks

  }

  private async getSuppliers(answers: Answers): Promise<CAAliases> {
    const lambda = new Lambda({ region: answers.region });
    let suppliers: CAAliases;

    if (typeof answers === 'undefined' || typeof answers.bulkCerts === 'undefined' || typeof answers.bulkCerts.suppliers === 'undefined') {
      suppliers = { list: [], cas: [] };
    } else {
      suppliers = answers.bulkCerts.suppliers;
      suppliers['list'] = [];
      for (const ca of suppliers.cas) {
        suppliers.list.push(ca.alias);
      }
    }

    //append lambda suppliers if none are present in the config
    try {
      const config = await lambda.getFunctionConfiguration({ FunctionName: `cdf-bulkCerts-sns-${answers.environment}` });
      const variables = config.Environment?.Variables;
      const appConfigStr = variables['APP_CONFIG'] as string;
      appConfigStr.split('\r\n').forEach(element => {
        if (element.startsWith('SUPPLIER_CA_')) {
          const [key, value] = element.split('=');
          const alias = key.replace('SUPPLIER_CA_', '');

          if (!suppliers.list.includes(alias)) {
            suppliers.list.push(alias);
            suppliers.cas.push({ alias, value });
          }
        }
      });
    } catch (e) {
      e.name === 'ResourceNotFoundException' && console.log(`No suppliers found`);
    }
    if (suppliers.list.length == 0 || !suppliers.list.includes("Create New Supplier")) {
      suppliers.list.push("Create New Supplier");
    }
    return suppliers;

  }
}
<|MERGE_RESOLUTION|>--- conflicted
+++ resolved
@@ -352,12 +352,8 @@
       .add(`CERTIFICATE_DEFAULT_EMAILADDRESS`, answers.bulkCerts.emailAddress)
       .add(`CERTIFICATE_DEFAULT_DISTINGUISHEDNAMEQUALIFIER`, answers.bulkCerts.distinguishedNameIdentifier)
       .add(`CERTIFICATE_DEFAULT_EXPIRYDAYS`, answers.bulkCerts.expiryDays)
-<<<<<<< HEAD
       .add(`DEFAULTS_CHUNKSIZE`, answers.bulkCerts.chunksize)
       .add(`AWS_ACM_CONCURRENCY_LIMIT`,answers.bulkCerts.acmConcurrencyLimit)
-=======
-      .add(`DEFAULTS_CHUNKSIZE`, answers.bulkCerts.chunksize);
->>>>>>> c33ddaf8
     return configBuilder.config;
   }
 
