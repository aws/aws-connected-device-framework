--- conflicted
+++ resolved
@@ -291,15 +291,11 @@
   setPcaAliases?: boolean;
   pcaAliases?: CAAliases;
   pcaAlias?: string;
-<<<<<<< HEAD
-  pcaArn?: string;
-=======
   pcaArn?:string;
   setIotCaAliases?: boolean;
   iotCaAliases?: CAAliases;
   iotCaAlias?: string;
   iotCaArn?:string;
->>>>>>> 1cf23720
 }
 
 export interface FleetSimulator extends RestServiceModuleAttribues {
