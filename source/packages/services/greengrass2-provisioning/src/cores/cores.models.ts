/*********************************************************************************************************************
 *  Copyright Amazon.com Inc. or its affiliates. All Rights Reserved.                                           *
 *                                                                                                                    *
 *  Licensed under the Apache License, Version 2.0 (the "License"). You may not use this file except in compliance    *
 *  with the License. A copy of the License is located at                                                             *
 *                                                                                                                    *
 *      http://www.apache.org/licenses/LICENSE-2.0                                                                    *
 *                                                                                                                    *
 *  or in the 'license' file accompanying this file. This file is distributed on an 'AS IS' BASIS, WITHOUT WARRANTIES *
 *  OR CONDITIONS OF ANY KIND, express or implied. See the License for the specific language governing permissions    *
 *  and limitations under the License.                                                                                *
 *********************************************************************************************************************/
export interface NewCoreResource {
    name: string;
    provisioningTemplate: string;
    provisioningParameters?: { [key: string]: string };
    cdfProvisioningParameters?: CdfProvisioningParameters;
    configFileGenerator?: string;
}

export interface CoreResource extends NewCoreResource {
    taskStatus: CoreTaskStatus;
    statusMessage?: string;

    artifacts?: {
        [key: string]: Artifact
    };

    device?: Device;
    template?: Template;

    createdAt: Date;
    updatedAt?: Date;
}

export interface CoreListResource {
    cores: CoreResource[];
    pagination?: {
        lastEvaluated?: {
            thingName: string
        },
        count?: number
    };
}

export interface CoreItem {
    name: string;

    provisioningTemplate: string;
    provisioningParameters?: { [key: string]: string };
    cdfProvisioningParameters?: CdfProvisioningParameters;

    configFileGenerator?: string;

    taskStatus?: CoreTaskStatus;
    statusMessage?: string;

    artifacts?: {
        [key: string]: Artifact
    };

    device?: Device;
    template?: Template;

    createdAt?: Date;
    updatedAt?: Date;
}

export interface FailedCoreDeployment {
    name: string;
    templateName: string;
    templateVersion: number;
    deploymentStatus: string;
    deploymentStatusMessage: string;
}

interface Device {
    coreVersion?: string;
    platform?: string;
    architecture?: string;
    status?: string;
    lastStatusUpdateTimestamp?: Date;
    tags?: { [key: string]: string };
    installedComponents?: InstalledComponent[];
    effectiveDeployments: EffectiveDeployment[];
}

interface Template {
    desired?: {
        name: string;
        version: number;
    };
    reported?: {
        name: string;
        version: number;
        deploymentStatus: string;
        deploymentStatusMessage: string;
        jobStatus: string;
    }
}

export interface Artifact {
    bucket: string;
    key: string;
    createdAt?: Date;
}

export interface InstalledComponent {
    name: string;
    version: string;
}

export interface EffectiveDeployment {
    deploymentId: string;
    deploymentName: string;
    iotJobId?: string;
    iotJobArn?: string;
    description?: string;
    targetArn?: string;
    coreDeviceExecutionStatus?: string;
    reason?: string;
    createdAt?: Date;
    updatedAt?: Date;
}

export type CoreTaskStatus = 'Waiting' | 'InProgress' | 'Success' | 'Failure';


export type CdfProvisioningParameters = CreateDeviceCertificateParameters | RegisterDeviceCertificateWithoutCAParameters | UseACMPCAParameters | undefined;

export interface CreateDeviceCertificateParameters {
    caId: string;
    certInfo: CertInfo;
}
export interface RegisterDeviceCertificateWithoutCAParameters {
    certificatePem: string;
    certificateStatus?: CertificateStatus;
}

export enum CertificateStatus {
    ACTIVE = 'ACTIVE',
    INACTIVE = 'INACTIVE'
}

export interface UseACMPCAParameters {
<<<<<<< HEAD
    caArn?: string;
    caAlias?: string;

    csr?: string;
    certInfo: CertInfo;
}
=======
	acmpcaCaArn?: string;
	acmpcaCaAlias?: string;

	awsiotCaArn?: string;
	awsiotCaAlias?: string;
	
	csr?: string;
	certInfo: CertInfo;
} 
>>>>>>> 1cf23720

export interface CertInfo {
    commonName?: string;
    organization?: string;
    organizationalUnit?: string;
    locality?: string;
    stateName?: string;
    country?: string;
    emailAddress?: string;
    daysExpiry?: number;
}

export type InstallerConfigGenerators = { [alias: string]: string };

export type ConfigGeneratorEvent = {
    version: string;
    coreDeviceName: string;
    provisioningTemplate?: string;
    templateParameters?: { [key: string]: string };
    cdfProvisioningParameters?: CdfProvisioningParameters;
}

export const CoresEvent = 'Cores Resource Changes'

export type CoreTemplateUpdateDetail = {
    templateName: string,
    templateVersion: number,
    deploymentId: string

}

export type CoreCreationDetail = {
    taskId: string,
}

export type CoreDeletionDetail = {
    taskId: string,
}

export type CoresEventPayload = {
    coreName: string,
    operation: 'create' | 'delete' | 'update',
    status: 'success' | 'failed'
    detail?: CoreTemplateUpdateDetail | CoreCreationDetail | CoreDeletionDetail
    errorMessage?: string
}

<|MERGE_RESOLUTION|>--- conflicted
+++ resolved
@@ -143,14 +143,6 @@
 }
 
 export interface UseACMPCAParameters {
-<<<<<<< HEAD
-    caArn?: string;
-    caAlias?: string;
-
-    csr?: string;
-    certInfo: CertInfo;
-}
-=======
 	acmpcaCaArn?: string;
 	acmpcaCaAlias?: string;
 
@@ -160,7 +152,6 @@
 	csr?: string;
 	certInfo: CertInfo;
 } 
->>>>>>> 1cf23720
 
 export interface CertInfo {
     commonName?: string;
