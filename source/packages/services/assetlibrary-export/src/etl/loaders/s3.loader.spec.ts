--- conflicted
+++ resolved
@@ -26,11 +26,7 @@
             return mockedS3;
         };
 
-<<<<<<< HEAD
-        const loadPath = '${aws.s3.export.prefix}${batch.category}/${batch.type}/dt=${DateTime.fromMillis(batch.timestamp).toFormat(\'yyyy-LL-dd-HH-mm\')}/${batch.id}.json';
-=======
         const loadPath = '${aws.s3.export.prefix}${batch.category}/${batch.type}/dt=${dateTimeFormat(batch.timestamp, \'yyyy-LL-dd-HH-mm\')}/${batch.id}.json';
->>>>>>> a3469f89
 
         instance = new S3Loader(mockedS3Factory, loadPath, 'myBucket', 'assetlibrary-export/');
 
@@ -64,19 +60,11 @@
 
         expect(response.batchId).toEqual('some-uuid');
         expect(response.exportBucket).toEqual('myBucket');
-<<<<<<< HEAD
-        expect(response.exportKey).toEqual('assetlibrary-export/device/type1/dt=2022-01-26-13-47/some-uuid.json');
-
-        expect(mockS3PutObject.mock.calls[0][0]).toStrictEqual({
-            Bucket: 'myBucket',
-            Key: 'assetlibrary-export/device/type1/dt=2022-01-26-13-47/some-uuid.json',
-=======
         expect(response.exportKey).toEqual('assetlibrary-export/device/type1/dt=2022-01-26-20-47/some-uuid.json');
 
         expect(mockS3PutObject.mock.calls[0][0]).toStrictEqual({
             Bucket: 'myBucket',
             Key: 'assetlibrary-export/device/type1/dt=2022-01-26-20-47/some-uuid.json',
->>>>>>> a3469f89
             Body: JSON.stringify([
                 'deviceId-1',
                 'deviceId-2'
