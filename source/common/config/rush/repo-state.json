--- conflicted
+++ resolved
@@ -1,8 +1,4 @@
 // DO NOT MODIFY THIS FILE MANUALLY BUT DO COMMIT IT. It is generated and used by Rush.
 {
-<<<<<<< HEAD
-  "pnpmShrinkwrapHash": "496ceb1cd722eb08ae6ca9eaa89588587f109d95"
-=======
   "pnpmShrinkwrapHash": "7ae99404fe5543c5834adfde11f97379e3f84628"
->>>>>>> cabef865
 }