// DO NOT MODIFY THIS FILE MANUALLY BUT DO COMMIT IT. It is generated and used by Rush.
{
<<<<<<< HEAD
  "pnpmShrinkwrapHash": "6d86b8f53314db583750e7715f5648cc06909f9f"
=======
  "pnpmShrinkwrapHash": "329bc98b86e144fbb62ccd705d61b8256cf2d164"
>>>>>>> 6bbf74cb
}<|MERGE_RESOLUTION|>--- conflicted
+++ resolved
@@ -1,8 +1,4 @@
 // DO NOT MODIFY THIS FILE MANUALLY BUT DO COMMIT IT. It is generated and used by Rush.
 {
-<<<<<<< HEAD
-  "pnpmShrinkwrapHash": "6d86b8f53314db583750e7715f5648cc06909f9f"
-=======
-  "pnpmShrinkwrapHash": "329bc98b86e144fbb62ccd705d61b8256cf2d164"
->>>>>>> 6bbf74cb
+  "pnpmShrinkwrapHash": "ed0f917ca7889f31e2068db02efcb07367ad6e8d"
 }