--- conflicted
+++ resolved
@@ -1783,7 +1783,6 @@
     dev: true
     resolution:
       integrity: sha512-OfC2uemaknXr87bdLUkWog7nYuliM9Ij5HUcajsVcMCpQrcLmtxRbVFTIqmcSkSeYRBFBRxs2FiUqFJDLdiebA==
-<<<<<<< HEAD
   /@babel/core/7.4.4:
     dependencies:
       '@babel/code-frame': 7.0.0
@@ -1793,17 +1792,6 @@
       '@babel/template': 7.4.4
       '@babel/traverse': 7.4.4
       '@babel/types': 7.4.4
-=======
-  /@babel/core/7.4.3:
-    dependencies:
-      '@babel/code-frame': 7.0.0
-      '@babel/generator': 7.4.0
-      '@babel/helpers': 7.4.3
-      '@babel/parser': 7.4.3
-      '@babel/template': 7.4.0
-      '@babel/traverse': 7.4.3
-      '@babel/types': 7.4.0
->>>>>>> f6ffacc0
       convert-source-map: 1.6.0
       debug: 4.1.1
       json5: 2.1.0
@@ -1815,13 +1803,8 @@
     engines:
       node: '>=6.9.0'
     resolution:
-<<<<<<< HEAD
       integrity: sha512-lQgGX3FPRgbz2SKmhMtYgJvVzGZrmjaF4apZ2bLwofAKiSjxU0drPh4S/VasyYXwaTs+A1gvQ45BN8SQJzHsQQ==
   /@babel/generator/7.4.4:
-=======
-      integrity: sha512-oDpASqKFlbspQfzAE7yaeTmdljSH2ADIvBlb0RwbStltTuWa0+7CCI1fYVINNv9saHPa1W7oaKeuNuKj+RQCvA==
-  /@babel/generator/7.4.0:
->>>>>>> f6ffacc0
     dependencies:
       '@babel/types': 7.4.4
       jsesc: 2.5.2
@@ -1854,7 +1837,6 @@
       '@babel/types': 7.4.4
     dev: true
     resolution:
-<<<<<<< HEAD
       integrity: sha512-Ro/XkzLf3JFITkW6b+hNxzZ1n5OQ80NvIUdmHspih1XAhtN3vPTuUFT4eQnela+2MaZ5ulH+iyP513KJrxbN7Q==
   /@babel/helpers/7.4.4:
     dependencies:
@@ -1864,17 +1846,6 @@
     dev: true
     resolution:
       integrity: sha512-igczbR/0SeuPR8RFfC7tGrbdTbFL3QTvH6D+Z6zNxnTe//GyqmtHmDkzrqDmyZ3eSwPqB/LhyKoU5DXsp+Vp2A==
-=======
-      integrity: sha512-7Cuc6JZiYShaZnybDmfwhY4UYHzI6rlqhWjaIqbsJGsIqPimEYy5uh3akSRLMg65LSdSEnJ8a8/bWQN6u2oMGw==
-  /@babel/helpers/7.4.3:
-    dependencies:
-      '@babel/template': 7.4.0
-      '@babel/traverse': 7.4.3
-      '@babel/types': 7.4.0
-    dev: true
-    resolution:
-      integrity: sha512-BMh7X0oZqb36CfyhvtbSmcWc3GXocfxv3yNsAEuM0l+fAqSO22rQrUpijr3oE/10jCTrB6/0b9kzmG4VetCj8Q==
->>>>>>> f6ffacc0
   /@babel/highlight/7.0.0:
     dependencies:
       chalk: 2.4.2
@@ -1883,27 +1854,16 @@
     dev: true
     resolution:
       integrity: sha512-UFMC4ZeFC48Tpvj7C8UgLvtkaUuovQX+5xNWrsIoMG8o2z+XFKjKaN9iVmS84dPwVN00W4wPmqvYoZF3EGAsfw==
-<<<<<<< HEAD
   /@babel/parser/7.4.4:
-=======
-  /@babel/parser/7.4.3:
->>>>>>> f6ffacc0
     dev: true
     engines:
       node: '>=6.0.0'
     hasBin: true
     resolution:
-<<<<<<< HEAD
       integrity: sha512-5pCS4mOsL+ANsFZGdvNLybx4wtqAZJ0MJjMHxvzI3bvIsz6sQvzW8XX92EYIkiPtIvcfG3Aj+Ir5VNyjnZhP7w==
   /@babel/plugin-syntax-object-rest-spread/7.2.0_@babel+core@7.4.4:
     dependencies:
       '@babel/core': 7.4.4
-=======
-      integrity: sha512-gxpEUhTS1sGA63EGQGuA+WESPR/6tz6ng7tSHFCmaTJK/cGK8y37cBTspX+U2xCAue2IQVvF6Z0oigmjwD8YGQ==
-  /@babel/plugin-syntax-object-rest-spread/7.2.0_@babel+core@7.4.3:
-    dependencies:
-      '@babel/core': 7.4.3
->>>>>>> f6ffacc0
       '@babel/helper-plugin-utils': 7.0.0
     dev: true
     peerDependencies:
@@ -1913,46 +1873,26 @@
   /@babel/template/7.4.4:
     dependencies:
       '@babel/code-frame': 7.0.0
-<<<<<<< HEAD
       '@babel/parser': 7.4.4
       '@babel/types': 7.4.4
     dev: true
     resolution:
       integrity: sha512-CiGzLN9KgAvgZsnivND7rkA+AeJ9JB0ciPOD4U59GKbQP2iQl+olF1l76kJOupqidozfZ32ghwBEJDhnk9MEcw==
   /@babel/traverse/7.4.4:
-=======
-      '@babel/parser': 7.4.3
-      '@babel/types': 7.4.0
-    dev: true
-    resolution:
-      integrity: sha512-SOWwxxClTTh5NdbbYZ0BmaBVzxzTh2tO/TeLTbF6MO6EzVhHTnff8CdBXx3mEtazFBoysmEM6GU/wF+SuSx4Fw==
-  /@babel/traverse/7.4.3:
->>>>>>> f6ffacc0
     dependencies:
       '@babel/code-frame': 7.0.0
       '@babel/generator': 7.4.4
       '@babel/helper-function-name': 7.1.0
-<<<<<<< HEAD
       '@babel/helper-split-export-declaration': 7.4.4
       '@babel/parser': 7.4.4
       '@babel/types': 7.4.4
-=======
-      '@babel/helper-split-export-declaration': 7.4.0
-      '@babel/parser': 7.4.3
-      '@babel/types': 7.4.0
->>>>>>> f6ffacc0
       debug: 4.1.1
       globals: 11.12.0
       lodash: 4.17.11
     dev: true
     resolution:
-<<<<<<< HEAD
       integrity: sha512-Gw6qqkw/e6AGzlyj9KnkabJX7VcubqPtkUQVAwkc0wUMldr3A/hezNB3Rc5eIvId95iSGkGIOe5hh1kMKf951A==
   /@babel/types/7.4.4:
-=======
-      integrity: sha512-HmA01qrtaCwwJWpSKpA948cBvU5BrmviAief/b3AVw936DtcdsTexlbyzNuDnthwhOQ37xshn7hvQaEQk7ISYQ==
-  /@babel/types/7.4.0:
->>>>>>> f6ffacc0
     dependencies:
       esutils: 2.0.2
       lodash: 4.17.11
@@ -2189,17 +2129,10 @@
       chalk: 2.4.2
       exit: 0.1.2
       glob: 7.1.3
-<<<<<<< HEAD
       istanbul-api: 2.1.7
       istanbul-lib-coverage: 2.0.5
       istanbul-lib-instrument: 3.3.0
       istanbul-lib-source-maps: 3.0.6
-=======
-      istanbul-api: 2.1.5
-      istanbul-lib-coverage: 2.0.4
-      istanbul-lib-instrument: 3.2.0
-      istanbul-lib-source-maps: 3.0.5
->>>>>>> f6ffacc0
       jest-haste-map: 24.7.1
       jest-resolve: 24.7.1_jest-resolve@24.7.1
       jest-runtime: 24.7.1
@@ -2225,7 +2158,6 @@
     resolution:
       integrity: sha512-zALZt1t2ou8le/crCeeiRYzvdnTzaIlpOWaet45lNSqNJUnXbppUUFR4ZUAlzgDmKee4Q5P/tKXypI1RiHwgag==
   /@jest/test-result/24.7.1:
-<<<<<<< HEAD
     dependencies:
       '@jest/console': 24.7.1
       '@jest/types': 24.7.0
@@ -2241,42 +2173,16 @@
       jest-haste-map: 24.7.1
       jest-runner: 24.7.1
       jest-runtime: 24.7.1
-=======
-    dependencies:
-      '@jest/console': 24.7.1
-      '@jest/types': 24.7.0
-      '@types/istanbul-lib-coverage': 2.0.0
->>>>>>> f6ffacc0
     dev: true
     engines:
       node: '>= 6'
     resolution:
-<<<<<<< HEAD
       integrity: sha512-84HQkCpVZI/G1zq53gHJvSmhUer4aMYp9tTaffW28Ih5OxfCg8hGr3nTSbL1OhVDRrFZwvF+/R9gY6JRkDUpUA==
   /@jest/transform/24.7.1:
     dependencies:
       '@babel/core': 7.4.4
       '@jest/types': 24.7.0
       babel-plugin-istanbul: 5.1.4
-=======
-      integrity: sha512-3U7wITxstdEc2HMfBX7Yx3JZgiNBubwDqQMh+BXmZXHa3G13YWF3p6cK+5g0hGkN3iufg/vGPl3hLxQXD74Npg==
-  /@jest/test-sequencer/24.7.1:
-    dependencies:
-      '@jest/test-result': 24.7.1
-      jest-haste-map: 24.7.1
-      jest-runner: 24.7.1
-      jest-runtime: 24.7.1
-    dev: true
-    engines:
-      node: '>= 6'
-    resolution:
-      integrity: sha512-84HQkCpVZI/G1zq53gHJvSmhUer4aMYp9tTaffW28Ih5OxfCg8hGr3nTSbL1OhVDRrFZwvF+/R9gY6JRkDUpUA==
-  /@jest/transform/24.7.1:
-    dependencies:
-      '@babel/core': 7.4.3
-      '@jest/types': 24.7.0
-      babel-plugin-istanbul: 5.1.2
->>>>>>> f6ffacc0
       chalk: 2.4.2
       convert-source-map: 1.6.0
       fast-json-stable-stringify: 2.0.0
@@ -2296,11 +2202,7 @@
       integrity: sha512-EsOUqP9ULuJ66IkZQhI5LufCHlTbi7hrcllRMUEV/tOgqBVQi93+9qEvkX0n8mYpVXQ8VjwmICeRgg58mrtIEw==
   /@jest/types/24.7.0:
     dependencies:
-<<<<<<< HEAD
       '@types/istanbul-lib-coverage': 2.0.1
-=======
-      '@types/istanbul-lib-coverage': 2.0.0
->>>>>>> f6ffacc0
       '@types/yargs': 12.0.12
     dev: true
     engines:
@@ -2330,11 +2232,7 @@
       node: '>= 6'
     resolution:
       integrity: sha512-shAmDyaQC4H92APFoIaVDHCx5bStIocgvbwQyxPRrbUY20V1EYTbSDchWbuwlMG3V17cprZhA6+78JfB+3DTPw==
-<<<<<<< HEAD
   /@octokit/endpoint/4.2.0:
-=======
-  /@octokit/endpoint/4.0.0:
->>>>>>> f6ffacc0
     dependencies:
       deepmerge: 3.2.0
       is-plain-object: 2.0.4
@@ -2342,7 +2240,6 @@
       url-template: 2.0.8
     dev: true
     resolution:
-<<<<<<< HEAD
       integrity: sha512-0GUrn0Lr4k8EQpbKLiNzY4gWkx98UuiEFggvk6IqJCHJawUicg2z8XiKvbCZXJbC26T9XJBZ+xURaYhNc5n3dw==
   /@octokit/endpoint/4.2.2:
     dependencies:
@@ -2356,12 +2253,6 @@
   /@octokit/request/3.0.0:
     dependencies:
       '@octokit/endpoint': 4.2.0
-=======
-      integrity: sha512-b8sptNUekjREtCTJFpOfSIL4SKh65WaakcyxWzRcSPOk5RxkZJ/S8884NGZFxZ+jCB2rDURU66pSHn14cVgWVg==
-  /@octokit/request/3.0.0:
-    dependencies:
-      '@octokit/endpoint': 4.0.0
->>>>>>> f6ffacc0
       deprecation: 1.0.1
       is-plain-object: 2.0.4
       node-fetch: 2.4.1
@@ -2380,11 +2271,7 @@
       universal-user-agent: 2.0.3
     dev: true
     resolution:
-<<<<<<< HEAD
       integrity: sha512-aH61OVkMKMofGW/go2x4mJ44X4U/JF8xsiFFictwkZYtz0psE8OPKpsP2TZBZaJoCg2wmeTyEgqGfY+veg0hGQ==
-=======
-      integrity: sha512-DZqmbm66tq+a9FtcKrn0sjrUpi0UaZ9QPUCxxyk/4CJ2rseTMpAWRf6gCwOSUCzZcx/4XVIsDk+kz5BVdaeenA==
->>>>>>> f6ffacc0
   /@octokit/rest/16.25.0:
     dependencies:
       '@octokit/request': 3.0.0
@@ -2402,7 +2289,6 @@
     dev: true
     resolution:
       integrity: sha512-QKIzP0gNYjyIGmY3Gpm3beof0WFwxFR+HhRZ+Wi0fYYhkEUvkJiXqKF56Pf5glzzfhEwOrggfluEld5F/ZxsKw==
-<<<<<<< HEAD
   /@octokit/rest/16.25.1:
     dependencies:
       '@octokit/request': 3.0.1
@@ -2420,8 +2306,6 @@
     dev: true
     resolution:
       integrity: sha512-a1Byzjj07OMQNUQDP5Ng/rChaI7aq6TNMY1ZFf8+zCVEEtYzCgcmrFG9BDerFbLPPKGQ5TAeRRFyLujUUN1HIg==
-=======
->>>>>>> f6ffacc0
   /@semantic-release/changelog/3.0.2:
     dependencies:
       '@semantic-release/error': 2.2.0
@@ -2551,11 +2435,7 @@
       integrity: sha512-z/UwIxKb+EMiJDIy/57MBzJ80ar5H9GJQRyML/ILQ8dlrPwXs7cTyTvC7AesrF7t1mJZtg3ht9Qf9RdtR/LGzw==
   /@semantic-release/github/5.2.10_semantic-release@15.13.3:
     dependencies:
-<<<<<<< HEAD
       '@octokit/rest': 16.25.1
-=======
-      '@octokit/rest': 16.25.0
->>>>>>> f6ffacc0
       '@semantic-release/error': 2.2.0
       aggregate-error: 2.2.0
       bottleneck: 2.18.0
@@ -2701,13 +2581,8 @@
       integrity: sha512-pGaTXVKtevSraTtPMP58ReJFvW9w9S3ValgdIZFghNinzIwMUvS18qqdTrnLjRDUQmUww9nVHb+7vGVSOAOyLw==
   /@types/babel__core/7.1.1:
     dependencies:
-<<<<<<< HEAD
       '@babel/parser': 7.4.4
       '@babel/types': 7.4.4
-=======
-      '@babel/parser': 7.4.3
-      '@babel/types': 7.4.0
->>>>>>> f6ffacc0
       '@types/babel__generator': 7.0.2
       '@types/babel__template': 7.0.2
       '@types/babel__traverse': 7.0.6
@@ -2722,13 +2597,8 @@
       integrity: sha512-NHcOfab3Zw4q5sEE2COkpfXjoE7o+PmqD9DQW4koUT3roNxwziUdXGnRndMat/LJNUtePwn1TlP4do3uoe3KZQ==
   /@types/babel__template/7.0.2:
     dependencies:
-<<<<<<< HEAD
       '@babel/parser': 7.4.4
       '@babel/types': 7.4.4
-=======
-      '@babel/parser': 7.4.3
-      '@babel/types': 7.4.0
->>>>>>> f6ffacc0
     dev: true
     resolution:
       integrity: sha512-/K6zCpeW7Imzgab2bLkLEbz0+1JlFSrUMdw7KoIIu+IUdu51GWaBZpd3y1VXGVXzynvGa4DaIaxNZHiON3GXUg==
@@ -2798,19 +2668,7 @@
       '@types/node': 8.10.43
       '@types/range-parser': 1.2.3
     resolution:
-<<<<<<< HEAD
       integrity: sha512-x/8h6FHm14rPWnW2HP5likD/rsqJ3t/77OWx2PLxym0hXbeBWQmcPyHmwX+CtCQpjIfgrUdEoDFcLPwPZWiqzQ==
-=======
-      integrity: sha512-qgc8tjnDrc789rAQed8NoiFLV5VGcItA4yWNFphqGU0RcuuQngD00g3LHhWIK3HQ2XeDgVCmlNPDlqi3fWBHnQ==
-  /@types/express/4.16.0:
-    dependencies:
-      '@types/body-parser': 1.17.0
-      '@types/express-serve-static-core': 4.16.2
-      '@types/serve-static': 1.13.2
-    dev: false
-    resolution:
-      integrity: sha512-TtPEYumsmSTtTetAPXlJVf3kEqb6wZK0bZojpJQrnD/djV4q1oB6QQ8aKvKqwNPACoe02GNiy5zDzcYivR5Z2w==
->>>>>>> f6ffacc0
   /@types/express/4.16.1:
     dependencies:
       '@types/body-parser': 1.17.0
@@ -2833,17 +2691,10 @@
     dev: true
     resolution:
       integrity: sha512-1Bh06cbWJUHMC97acuD6UMG29nMt0Aqz1vF3guLfG+kHHJhy3AyohZFFxYk2f7Q1SQIrNwvncxAE0N/9s70F2w==
-<<<<<<< HEAD
   /@types/istanbul-lib-coverage/2.0.1:
     dev: true
     resolution:
       integrity: sha512-hRJD2ahnnpLgsj6KWMYSrmXkM3rm2Dl1qkx6IOFD5FnuNPXJIG5L0dhgKXCYTRMGzU4n0wImQ/xfmRc4POUFlg==
-=======
-  /@types/istanbul-lib-coverage/2.0.0:
-    dev: true
-    resolution:
-      integrity: sha512-eAtOAFZefEnfJiRFQBGw1eYqa5GTLCZ1y86N0XSI/D6EB+E8z6VPV/UL7Gi5UEclFqoQk+6NRqEDsfmDLXn8sg==
->>>>>>> f6ffacc0
   /@types/jest-diff/20.0.1:
     dev: true
     resolution:
@@ -2973,11 +2824,7 @@
     engines:
       node: '>= 0.6'
     resolution:
-<<<<<<< HEAD
       integrity: sha512-QsaoUD2dpVpjENy8JFpQnXP9vyzoZPmAoKrE3S6HtSB7qzSebkJNnmdY4p004FQUSSiHXPueENpoeuUW/7a8Ig==
-=======
-      integrity: sha1-63d99gEXI6OxTopywIBcjoZ0a9I=
->>>>>>> f6ffacc0
   /acorn-globals/4.3.2:
     dependencies:
       acorn: 6.1.1
@@ -3301,7 +3148,6 @@
     dev: true
     resolution:
       integrity: sha1-Y/1D99weO7fONZR9uP42mj9Yx0s=
-<<<<<<< HEAD
   /babel-jest/24.7.1_@babel+core@7.4.4:
     dependencies:
       '@babel/core': 7.4.4
@@ -3310,16 +3156,6 @@
       '@types/babel__core': 7.1.1
       babel-plugin-istanbul: 5.1.4
       babel-preset-jest: 24.6.0_@babel+core@7.4.4
-=======
-  /babel-jest/24.7.1_@babel+core@7.4.3:
-    dependencies:
-      '@babel/core': 7.4.3
-      '@jest/transform': 24.7.1
-      '@jest/types': 24.7.0
-      '@types/babel__core': 7.1.1
-      babel-plugin-istanbul: 5.1.2
-      babel-preset-jest: 24.6.0_@babel+core@7.4.3
->>>>>>> f6ffacc0
       chalk: 2.4.2
       slash: 2.0.0
     dev: true
@@ -3329,28 +3165,16 @@
       '@babel/core': ^7.0.0
     resolution:
       integrity: sha512-GPnLqfk8Mtt0i4OemjWkChi73A3ALs4w2/QbG64uAj8b5mmwzxc7jbJVRZt8NJkxi6FopVHog9S3xX6UJKb2qg==
-<<<<<<< HEAD
   /babel-plugin-istanbul/5.1.4:
     dependencies:
       find-up: 3.0.0
       istanbul-lib-instrument: 3.3.0
       test-exclude: 5.2.3
-=======
-  /babel-plugin-istanbul/5.1.2:
-    dependencies:
-      find-up: 3.0.0
-      istanbul-lib-instrument: 3.2.0
-      test-exclude: 5.2.2
->>>>>>> f6ffacc0
     dev: true
     engines:
       node: '>=6'
     resolution:
-<<<<<<< HEAD
       integrity: sha512-dySz4VJMH+dpndj0wjJ8JPs/7i1TdSPb1nRrn56/92pKOF9VKC1FMFJmMXjzlGGusnCAqujP6PBCiKq0sVA+YQ==
-=======
-      integrity: sha512-U3ZVajC+Z69Gim7ZzmD4Wcsq76i/1hqDamBfowc1tWzWjybRy70iWfngP2ME+1CrgcgZ/+muIbPY/Yi0dxdIkQ==
->>>>>>> f6ffacc0
   /babel-plugin-jest-hoist/24.6.0:
     dependencies:
       '@types/babel__traverse': 7.0.6
@@ -3367,17 +3191,10 @@
     dev: true
     resolution:
       integrity: sha1-N5k3q8Z9eJWXCtxiHyhM2WbPIVM=
-<<<<<<< HEAD
   /babel-preset-jest/24.6.0_@babel+core@7.4.4:
     dependencies:
       '@babel/core': 7.4.4
       '@babel/plugin-syntax-object-rest-spread': 7.2.0_@babel+core@7.4.4
-=======
-  /babel-preset-jest/24.6.0_@babel+core@7.4.3:
-    dependencies:
-      '@babel/core': 7.4.3
-      '@babel/plugin-syntax-object-rest-spread': 7.2.0_@babel+core@7.4.3
->>>>>>> f6ffacc0
       babel-plugin-jest-hoist: 24.6.0
     dev: true
     engines:
@@ -3800,11 +3617,7 @@
       upath: 1.1.2
     dev: true
     optionalDependencies:
-<<<<<<< HEAD
       fsevents: 1.2.9
-=======
-      fsevents: 1.2.8
->>>>>>> f6ffacc0
     resolution:
       integrity: sha512-i0TprVWp+Kj4WRPtInjexJ8Q+BqTE909VpH8xVhXrJkoc5QC8VO9TryGOqTr+2hljzc1sC62t22h5tZePodM/A==
   /ci-info/1.6.0:
@@ -5218,11 +5031,7 @@
     dev: false
     resolution:
       integrity: sha1-invTcYa23d84E/I4WLV+yq9eQdQ=
-<<<<<<< HEAD
   /fsevents/1.2.9:
-=======
-  /fsevents/1.2.8:
->>>>>>> f6ffacc0
     bundledDependencies:
       - node-pre-gyp
     dependencies:
@@ -5233,11 +5042,7 @@
     optional: true
     requiresBuild: true
     resolution:
-<<<<<<< HEAD
       integrity: sha512-oeyj2H3EjjonWcFjD5NvZNE9Rqe4UW+nQBU2HNeKw0koVLEFIhtyETyAakeAM3de7Z/SW5kcA+fZUait9EApnw==
-=======
-      integrity: sha512-tPvHgPGB7m40CZ68xqFGkKuzN+RnpGmSV+hgeKxhRpbxdqKXUFJGC3yonBOLzQBcJyGpdZFDfCsdOC2KFsXzeA==
->>>>>>> f6ffacc0
   /function-bind/1.1.1:
     dev: true
     resolution:
@@ -5448,11 +5253,7 @@
       node: '>=0.4.7'
     hasBin: true
     optionalDependencies:
-<<<<<<< HEAD
       uglify-js: 3.5.10
-=======
-      uglify-js: 3.5.6
->>>>>>> f6ffacc0
     resolution:
       integrity: sha512-nvfrjqvt9xQ8Z/w0ijewdD/vvWDTOweBUm96NTr66Wfvo1mJenBLwcYmPs3TIBP5ruzYGD7Hx/DaM9RmhroGPw==
   /har-schema/2.0.0:
@@ -6174,30 +5975,17 @@
       node: '>=6'
     resolution:
       integrity: sha512-5wdT3EE8Kq38x/hJD8QZCJ9scGoOZ5QnzwXyClkviSWTS+xOCE6hJ0qco3H5n5jCsFqpbofZCcMWqlXJzF72VQ==
-<<<<<<< HEAD
   /istanbul-api/2.1.7:
-=======
-  /istanbul-api/2.1.5:
->>>>>>> f6ffacc0
     dependencies:
       async: 2.6.2
       compare-versions: 3.4.0
       fileset: 2.0.3
-<<<<<<< HEAD
       istanbul-lib-coverage: 2.0.5
       istanbul-lib-hook: 2.0.7
       istanbul-lib-instrument: 3.3.0
       istanbul-lib-report: 2.0.8
       istanbul-lib-source-maps: 3.0.6
       istanbul-reports: 2.2.5
-=======
-      istanbul-lib-coverage: 2.0.4
-      istanbul-lib-hook: 2.0.6
-      istanbul-lib-instrument: 3.2.0
-      istanbul-lib-report: 2.0.7
-      istanbul-lib-source-maps: 3.0.5
-      istanbul-reports: 2.2.3
->>>>>>> f6ffacc0
       js-yaml: 3.13.1
       make-dir: 2.1.0
       minimatch: 3.0.4
@@ -6206,31 +5994,20 @@
     engines:
       node: '>=6'
     resolution:
-<<<<<<< HEAD
       integrity: sha512-LYTOa2UrYFyJ/aSczZi/6lBykVMjCCvUmT64gOe+jPZFy4w6FYfPGqFT2IiQ2BxVHHDOvCD7qrIXb0EOh4uGWw==
   /istanbul-lib-coverage/2.0.5:
-=======
-      integrity: sha512-meYk1BwDp59Pfse1TvPrkKYgVqAufbdBLEVoqvu/hLLKSaQ054ZTksbNepyc223tMnWdm6AdK2URIJJRqdP87g==
-  /istanbul-lib-coverage/2.0.4:
->>>>>>> f6ffacc0
     dev: true
     engines:
       node: '>=6'
     resolution:
-<<<<<<< HEAD
       integrity: sha512-8aXznuEPCJvGnMSRft4udDRDtb1V3pkQkMMI5LI+6HuQz5oQ4J2UFn1H82raA3qJtyOLkkwVqICBQkjnGtn5mA==
   /istanbul-lib-hook/2.0.7:
-=======
-      integrity: sha512-LXTBICkMARVgo579kWDm8SqfB6nvSDKNqIOBEjmJRnL04JvoMHCYGWaMddQnseJYtkEuEvO/sIcOxPLk9gERug==
-  /istanbul-lib-hook/2.0.6:
->>>>>>> f6ffacc0
     dependencies:
       append-transform: 1.0.0
     dev: true
     engines:
       node: '>=6'
     resolution:
-<<<<<<< HEAD
       integrity: sha512-vrRztU9VRRFDyC+aklfLoeXyNdTfga2EI3udDGn4cZ6fpSXpHLV9X6CHvfoMCPtggg8zvDDmC4b9xfu0z6/llA==
   /istanbul-lib-instrument/3.3.0:
     dependencies:
@@ -6240,52 +6017,26 @@
       '@babel/traverse': 7.4.4
       '@babel/types': 7.4.4
       istanbul-lib-coverage: 2.0.5
-=======
-      integrity: sha512-829DKONApZ7UCiPXcOYWSgkFXa4+vNYoNOt3F+4uDJLKL1OotAoVwvThoEj1i8jmOj7odbYcR3rnaHu+QroaXg==
-  /istanbul-lib-instrument/3.2.0:
-    dependencies:
-      '@babel/generator': 7.4.0
-      '@babel/parser': 7.4.3
-      '@babel/template': 7.4.0
-      '@babel/traverse': 7.4.3
-      '@babel/types': 7.4.0
-      istanbul-lib-coverage: 2.0.4
->>>>>>> f6ffacc0
       semver: 6.0.0
     dev: true
     engines:
       node: '>=6'
     resolution:
-<<<<<<< HEAD
       integrity: sha512-5nnIN4vo5xQZHdXno/YDXJ0G+I3dAm4XgzfSVTPLQpj/zAV2dV6Juy0yaf10/zrJOJeHoN3fraFe+XRq2bFVZA==
   /istanbul-lib-report/2.0.8:
     dependencies:
       istanbul-lib-coverage: 2.0.5
-=======
-      integrity: sha512-06IM3xShbNW4NgZv5AP4QH0oHqf1/ivFo8eFys0ZjPXHGldHJQWb3riYOKXqmOqfxXBfxu4B+g/iuhOPZH0RJg==
-  /istanbul-lib-report/2.0.7:
-    dependencies:
-      istanbul-lib-coverage: 2.0.4
->>>>>>> f6ffacc0
       make-dir: 2.1.0
       supports-color: 6.1.0
     dev: true
     engines:
       node: '>=6'
     resolution:
-<<<<<<< HEAD
       integrity: sha512-fHBeG573EIihhAblwgxrSenp0Dby6tJMFR/HvlerBsrCTD5bkUuoNtn3gVh29ZCS824cGGBPn7Sg7cNk+2xUsQ==
   /istanbul-lib-source-maps/3.0.6:
     dependencies:
       debug: 4.1.1
       istanbul-lib-coverage: 2.0.5
-=======
-      integrity: sha512-wLH6beJBFbRBLiTlMOBxmb85cnVM1Vyl36N48e4e/aTKSM3WbOx7zbVIH1SQ537fhhsPbX0/C5JB4qsmyRXXyA==
-  /istanbul-lib-source-maps/3.0.5:
-    dependencies:
-      debug: 4.1.1
-      istanbul-lib-coverage: 2.0.4
->>>>>>> f6ffacc0
       make-dir: 2.1.0
       rimraf: 2.6.3
       source-map: 0.6.1
@@ -6293,24 +6044,15 @@
     engines:
       node: '>=6'
     resolution:
-<<<<<<< HEAD
       integrity: sha512-R47KzMtDJH6X4/YW9XTx+jrLnZnscW4VpNN+1PViSYTejLVPWv7oov+Duf8YQSPyVRUvueQqz1TcsC6mooZTXw==
   /istanbul-reports/2.2.5:
-=======
-      integrity: sha512-eDhZ7r6r1d1zQPVZehLc3D0K14vRba/eBYkz3rw16DLOrrTzve9RmnkcwrrkWVgO1FL3EK5knujVe5S8QHE9xw==
-  /istanbul-reports/2.2.3:
->>>>>>> f6ffacc0
     dependencies:
       handlebars: 4.1.2
     dev: true
     engines:
       node: '>=6'
     resolution:
-<<<<<<< HEAD
       integrity: sha512-ilCSjE6f7elNIRxnSnIhnOpXdf3ryUT7Zkl+TaADItM638SWXjfNW40cujZCIjex4g4DTkzIy9kzwkaLruB50Q==
-=======
-      integrity: sha512-T6EbPuc8Cb620LWAYyZ4D8SSn06dY9i1+IgUX2lTH8gbwflMc9Obd33zHTyNX653ybjpamAHS9toKS3E6cGhTw==
->>>>>>> f6ffacc0
   /java-properties/0.2.10:
     dev: true
     engines:
@@ -6350,17 +6092,10 @@
       integrity: sha512-32OBoSCVPzcTslGFl6yVCMzB2SqX3IrWwZCY5mZYkb0D2WsogmU3eV2o8z7+gRQa4o4sZPX/k7GU+II7CxM6WQ==
   /jest-config/24.7.1:
     dependencies:
-<<<<<<< HEAD
       '@babel/core': 7.4.4
       '@jest/test-sequencer': 24.7.1
       '@jest/types': 24.7.0
       babel-jest: 24.7.1_@babel+core@7.4.4
-=======
-      '@babel/core': 7.4.3
-      '@jest/test-sequencer': 24.7.1
-      '@jest/types': 24.7.0
-      babel-jest: 24.7.1_@babel+core@7.4.3
->>>>>>> f6ffacc0
       chalk: 2.4.2
       glob: 7.1.3
       jest-environment-jsdom: 24.7.1
@@ -6477,20 +6212,12 @@
     engines:
       node: '>= 6'
     optionalDependencies:
-<<<<<<< HEAD
       fsevents: 1.2.9
-=======
-      fsevents: 1.2.8
->>>>>>> f6ffacc0
     resolution:
       integrity: sha512-g0tWkzjpHD2qa03mTKhlydbmmYiA2KdcJe762SbfFo/7NIMgBWAA0XqQlApPwkWOF7Cxoi/gUqL0i6DIoLpMBw==
   /jest-jasmine2/24.7.1:
     dependencies:
-<<<<<<< HEAD
       '@babel/traverse': 7.4.4
-=======
-      '@babel/traverse': 7.4.3
->>>>>>> f6ffacc0
       '@jest/environment': 24.7.1
       '@jest/test-result': 24.7.1
       '@jest/types': 24.7.0
@@ -6617,10 +6344,7 @@
       browser-resolve: 1.11.3
       chalk: 2.4.2
       jest-pnp-resolver: 1.2.1_jest-resolve@24.7.1
-<<<<<<< HEAD
       jest-resolve: 24.7.1_jest-resolve@24.7.1
-=======
->>>>>>> f6ffacc0
       realpath-native: 1.1.0
     dev: true
     engines:
@@ -6694,11 +6418,7 @@
       integrity: sha512-k//0DtglVstc1fv+GY/VHDIjrtNjdYvYjMlbLUed4kxrE92sIUewOi5Hj3vrpB8CXfkJntRPDRjCrCvUhBdL8Q==
   /jest-snapshot/24.7.1:
     dependencies:
-<<<<<<< HEAD
       '@babel/types': 7.4.4
-=======
-      '@babel/types': 7.4.0
->>>>>>> f6ffacc0
       '@jest/types': 24.7.0
       chalk: 2.4.2
       expect: 24.7.1
@@ -6825,11 +6545,7 @@
       escodegen: 1.11.1
       html-encoding-sniffer: 1.0.2
       left-pad: 1.3.0
-<<<<<<< HEAD
       nwsapi: 2.1.4
-=======
-      nwsapi: 2.1.3
->>>>>>> f6ffacc0
       parse5: 4.0.0
       pn: 1.1.0
       request: 2.88.0
@@ -7840,17 +7556,10 @@
       node: '>=0.10.0'
     resolution:
       integrity: sha1-CXtgK1NCKlIsGvuHkDGDNpQaAR0=
-<<<<<<< HEAD
   /nwsapi/2.1.4:
     dev: true
     resolution:
       integrity: sha512-iGfd9Y6SFdTNldEy2L0GUhcarIutFmk+MPWIn9dmj8NMIup03G08uUF2KGbbmv/Ux4RT0VZJoP/sVbWA6d/VIw==
-=======
-  /nwsapi/2.1.3:
-    dev: true
-    resolution:
-      integrity: sha512-RowAaJGEgYXEZfQ7tvvdtAQUKPyTR6T6wNu0fwlNsGQYr/h3yQc6oI8WnVZh3Y/Sylwc+dtAlvPqfFZjhTyk3A==
->>>>>>> f6ffacc0
   /nyc/13.3.0:
     bundledDependencies:
       - archy
@@ -7877,11 +7586,7 @@
       - yargs
       - yargs-parser
     dependencies:
-<<<<<<< HEAD
       istanbul-lib-instrument: 3.3.0
-=======
-      istanbul-lib-instrument: 3.2.0
->>>>>>> f6ffacc0
     dev: true
     engines:
       node: '>=6'
@@ -7906,15 +7611,12 @@
       node: '>=0.10.0'
     resolution:
       integrity: sha1-fn2Fi3gb18mRpBupde04EnVOmYw=
-<<<<<<< HEAD
   /object-hash/1.3.1:
     dev: false
     engines:
       node: '>= 0.10.0'
     resolution:
       integrity: sha512-OSuu/pU4ENM9kmREg0BdNrUDIl1heYa4mBZacJc+vVWz4GtAwu7jO8s4AIt2aGRUTqxykpWzI3Oqnsm13tTMDA==
-=======
->>>>>>> f6ffacc0
   /object-keys/1.1.1:
     dev: true
     engines:
@@ -8941,11 +8643,7 @@
       node: 6.* || 8.* || >= 10.*
     hasBin: true
     optionalDependencies:
-<<<<<<< HEAD
       fsevents: 1.2.9
-=======
-      fsevents: 1.2.8
->>>>>>> f6ffacc0
     resolution:
       integrity: sha512-G5GClRRxT1cELXfdAq7UKtUsv8q/ZC5k8lQGmjEm4HcAl3HzBy68iglyNCmw4+0tiXPCBZntslHlRhbnsSws+Q==
   /sane/4.1.0:
@@ -9702,11 +9400,7 @@
       node: '>=4'
     resolution:
       integrity: sha1-RYuDiH8oj8Vtb/+/rSYuJmOO+mk=
-<<<<<<< HEAD
   /test-exclude/5.2.3:
-=======
-  /test-exclude/5.2.2:
->>>>>>> f6ffacc0
     dependencies:
       glob: 7.1.3
       minimatch: 3.0.4
@@ -9716,11 +9410,7 @@
     engines:
       node: '>=6'
     resolution:
-<<<<<<< HEAD
       integrity: sha512-M+oxtseCFO3EDtAaGH7iiej3CBkzXqFMbzqYAACdzKui4eZA+pq3tZEwChvOdNfa7xxy8BfbmgJSIr43cC/+2g==
-=======
-      integrity: sha512-N2pvaLpT8guUpb5Fe1GJlmvmzH3x+DAKmmyEQmFP792QcLYoGE1syxztSvPD1V8yPe6VrcCt6YGQVjSRjCASsA==
->>>>>>> f6ffacc0
   /text-extensions/1.9.0:
     dev: true
     engines:
@@ -9989,11 +9679,7 @@
     hasBin: true
     resolution:
       integrity: sha512-tDMYfVtvpb96msS1lDX9MEdHrW4yOuZ4Kdc4Him9oU796XldPYF/t2+uKoX0BBa0hXXwDlqYQbXY5Rzjzc5hBA==
-<<<<<<< HEAD
   /uglify-js/3.5.10:
-=======
-  /uglify-js/3.5.6:
->>>>>>> f6ffacc0
     dependencies:
       commander: 2.20.0
       source-map: 0.6.1
@@ -10003,11 +9689,7 @@
     hasBin: true
     optional: true
     resolution:
-<<<<<<< HEAD
       integrity: sha512-/GTF0nosyPLbdJBd+AwYiZ+Hu5z8KXWnO0WCGt1BQ/u9Iamhejykqmz5o1OHJ53+VAk6xVxychonnApDjuqGsw==
-=======
-      integrity: sha512-YDKRX8F0Y+Jr7LhoVk0n4G7ltR3Y7qFAj+DtVBthlOgCcIj1hyMigCfousVfn9HKmvJ+qiFlLDwaHx44/e5ZKw==
->>>>>>> f6ffacc0
   /ultron/1.1.1:
     dev: false
     resolution:
@@ -10357,15 +10039,12 @@
       node: '>=4.0'
     resolution:
       integrity: sha1-Ey7mPS7FVlxVfiD0wi35rKaGsQ0=
-<<<<<<< HEAD
   /xmlhttprequest/1.8.0:
     dev: false
     engines:
       node: '>=0.4.0'
     resolution:
       integrity: sha1-Z/4HXFwk/vOfnWX197f+dRcZaPw=
-=======
->>>>>>> f6ffacc0
   /xtend/4.0.1:
     engines:
       node: '>=0.4'
